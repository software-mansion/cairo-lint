--- conflicted
+++ resolved
@@ -25,10 +25,6 @@
 clap = { workspace = true, features = ["derive"] }
 scarb-metadata.workspace = true
 scarb-ui = "0.1.5"
-<<<<<<< HEAD
 semver.workspace = true
-=======
-semver = "1.0.25"
 serde_json.workspace = true
-toml = "0.8"
->>>>>>> cc37afe4
+toml = "0.8"