--- conflicted
+++ resolved
@@ -21,11 +21,8 @@
 itertools.workspace = true
 log.workspace = true
 num-bigint.workspace = true
-<<<<<<< HEAD
+serde.workspace = true
 which.workspace = true
-=======
-serde.workspace = true
->>>>>>> cc37afe4
 
 [dev-dependencies]
 ctor.workspace = true
