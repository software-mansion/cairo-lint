--- conflicted
+++ resolved
@@ -27,15 +27,8 @@
 ctor.workspace = true
 insta.workspace = true
 pretty_assertions.workspace = true
-<<<<<<< HEAD
-test-case.workspace = true
-=======
 test-case.workspace = true
 tempfile.workspace = true
 indoc.workspace = true
 scarb-metadata.workspace = true
-semver.workspace = true
-
-[features]
-testing-colors = ["annotate-snippets/testing-colors"]
->>>>>>> 63a3a5a7
+semver.workspace = true