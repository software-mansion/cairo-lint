--- conflicted
+++ resolved
@@ -1,345 +1,44 @@
-<<<<<<< HEAD
-use itertools::Itertools;
-use once_cell::sync::Lazy;
+use cairo_lang_defs::plugin::PluginDiagnostic;
+use fixes::{apply_import_fixes, collect_unused_imports, fix_semantic_diagnostic, Fix, ImportFix};
 
-use std::sync::Arc;
+use cairo_lang_syntax::node::SyntaxNode;
 
-use cairo_lang_syntax::node::{db::SyntaxGroup, SyntaxNode};
-=======
 use std::{cmp::Reverse, collections::HashMap};
 
+pub use annotate_snippets;
 use anyhow::{anyhow, Result};
 use cairo_lang_compiler::db::RootDatabase;
 use cairo_lang_diagnostics::DiagnosticEntry;
 use cairo_lang_filesystem::db::FilesGroup;
 use cairo_lang_filesystem::ids::FileId;
 use cairo_lang_semantic::{diagnostic::SemanticDiagnosticKind, SemanticDiagnostic};
-use cairo_lang_syntax::node::SyntaxNode;
 use cairo_lang_utils::Upcast;
-use fix::{apply_import_fixes, collect_unused_imports, fix_semantic_diagnostic, Fix, ImportFix};
->>>>>>> b95a1949
 
+// TODO(wawel37): Don't make it public as we deploy Scarb with new cairo-lint cli there.
+// The context mod is set to public for the duration of cairo-lint-cli existence.
+pub mod context;
 pub mod diagnostics;
 pub mod fixes;
 pub mod lints;
 pub mod plugin;
-<<<<<<< HEAD
 
-type FixingFunction =
-    Arc<dyn Fn(&dyn SyntaxGroup, SyntaxNode) -> Option<(SyntaxNode, String)> + Send + Sync>;
+use context::{CairoLintKind, LINT_CONTEXT};
 
-#[derive(Debug, PartialEq, Clone, Copy)]
-pub enum CairoLintKind {
-    DestructMatch,
-    MatchForEquality,
-    DoubleComparison,
-    DoubleParens,
-    EquatableIfLet,
-    BreakUnit,
-    BoolComparison,
-    CollapsibleIfElse,
-    CollapsibleIf,
-    DuplicateUnderscoreArgs,
-    LoopMatchPopFront,
-    ManualUnwrapOrDefault,
-    BitwiseForParityCheck,
-    LoopForWhile,
-    Unknown,
-    Panic,
-    ErasingOperation,
-    ManualOkOr,
-    ManualOk,
-    ManualErr,
-    ManualIsSome,
-    ManualIsNone,
-    ManualIsOk,
-    ManualIsErr,
-    ManualExpect,
-    DuplicateIfCondition,
-    ManualExpectErr,
-    IntGePlusOne,
-    IntGeMinOne,
-    IntLePlusOne,
-    IntLeMinOne,
-    ImposibleComparison,
-}
-
-pub struct LintRule {
-    pub allowed_name: &'static str,
-    pub diagnostic_message: &'static str,
-    pub kind: CairoLintKind,
-    pub fix_function: Option<FixingFunction>,
-}
-
-pub struct LintContext {
-    lint_rules: Vec<LintRule>,
-}
-
-impl LintContext {
-    fn get_all_rules() -> Vec<LintRule> {
-        vec![
-            LintRule {
-                allowed_name: lints::single_match::LINT_NAME,
-                diagnostic_message: lints::single_match::DESTRUCT_MATCH,
-                kind: CairoLintKind::DestructMatch,
-                fix_function: Some(Arc::new(fixes::desctruct_match::fix_destruct_match)),
-            },
-            LintRule {
-                allowed_name: lints::single_match::LINT_NAME,
-                diagnostic_message: lints::single_match::MATCH_FOR_EQUALITY,
-                kind: CairoLintKind::MatchForEquality,
-                fix_function: None,
-            },
-            LintRule {
-                allowed_name: lints::double_parens::LINT_NAME,
-                diagnostic_message: lints::double_parens::DOUBLE_PARENS,
-                kind: CairoLintKind::DoubleParens,
-                fix_function: Some(Arc::new(fixes::double_parens::fix_double_parens)),
-            },
-            LintRule {
-                allowed_name: lints::double_comparison::redundant_comaprison::LINT_NAME,
-                diagnostic_message: lints::double_comparison::REDUNDANT_COMPARISON,
-                kind: CairoLintKind::DoubleComparison,
-                fix_function: Some(Arc::new(fixes::double_comparison::fix_double_comparison)),
-            },
-            LintRule {
-                allowed_name: lints::double_comparison::simplifiable_comparison::LINT_NAME,
-                diagnostic_message: lints::double_comparison::SIMPLIFIABLE_COMPARISON,
-                kind: CairoLintKind::DoubleComparison,
-                fix_function: Some(Arc::new(fixes::double_comparison::fix_double_comparison)),
-            },
-            LintRule {
-                allowed_name: lints::double_comparison::contradictory_comparison::LINT_NAME,
-                diagnostic_message: lints::double_comparison::CONTRADICTORY_COMPARISON,
-                kind: CairoLintKind::DoubleComparison,
-                fix_function: Some(Arc::new(fixes::double_comparison::fix_double_comparison)),
-            },
-            LintRule {
-                allowed_name: lints::double_comparison::impossible_comparison::LINT_NAME,
-                diagnostic_message: lints::double_comparison::IMPOSSIBLE_COMPARISON,
-                kind: CairoLintKind::ImposibleComparison,
-                fix_function: None,
-            },
-            LintRule {
-                allowed_name: lints::ifs::equatable_if_let::LINT_NAME,
-                diagnostic_message: lints::ifs::equatable_if_let::EQUATABLE_IF_LET,
-                kind: CairoLintKind::EquatableIfLet,
-                fix_function: Some(Arc::new(fixes::ifs::equatable_if_let::fix_equatable_if_let)),
-            },
-            LintRule {
-                allowed_name: lints::breaks::LINT_NAME,
-                diagnostic_message: lints::breaks::BREAK_UNIT,
-                kind: CairoLintKind::BreakUnit,
-                fix_function: Some(Arc::new(fixes::break_unit::fix_break_unit)),
-            },
-            LintRule {
-                allowed_name: lints::bool_comparison::LINT_NAME,
-                diagnostic_message: lints::bool_comparison::BOOL_COMPARISON,
-                kind: CairoLintKind::BoolComparison,
-                fix_function: Some(Arc::new(
-                    fixes::comparisons::bool_comparison::fix_bool_comparison,
-                )),
-            },
-            LintRule {
-                allowed_name: lints::ifs::collapsible_if_else::LINT_NAME,
-                diagnostic_message: lints::ifs::collapsible_if_else::COLLAPSIBLE_IF_ELSE,
-                kind: CairoLintKind::CollapsibleIfElse,
-                fix_function: Some(Arc::new(
-                    fixes::ifs::collapsible_if_else::fix_collapsible_if_else,
-                )),
-            },
-            LintRule {
-                allowed_name: lints::ifs::collapsible_if::LINT_NAME,
-                diagnostic_message: lints::ifs::collapsible_if::COLLAPSIBLE_IF,
-                kind: CairoLintKind::CollapsibleIf,
-                fix_function: Some(Arc::new(fixes::ifs::collapsible_if::fix_collapsible_if)),
-            },
-            LintRule {
-                allowed_name: lints::duplicate_underscore_args::LINT_NAME,
-                diagnostic_message: lints::duplicate_underscore_args::DUPLICATE_UNDERSCORE_ARGS,
-                kind: CairoLintKind::DuplicateUnderscoreArgs,
-                fix_function: None,
-            },
-            LintRule {
-                allowed_name: lints::loops::loop_match_pop_front::LINT_NAME,
-                diagnostic_message: lints::loops::loop_match_pop_front::LOOP_MATCH_POP_FRONT,
-                kind: CairoLintKind::LoopMatchPopFront,
-                fix_function: Some(Arc::new(
-                    fixes::loops::loop_match_pop_front::fix_loop_match_pop_front,
-                )),
-            },
-            LintRule {
-                allowed_name: lints::manual::manual_unwrap_or_default::LINT_NAME,
-                diagnostic_message:
-                    lints::manual::manual_unwrap_or_default::MANUAL_UNWRAP_OR_DEFAULT,
-                kind: CairoLintKind::ManualUnwrapOrDefault,
-                fix_function: Some(Arc::new(
-                    fixes::manual::manual_unwrap_or_default::fix_manual_unwrap_or_default,
-                )),
-            },
-            LintRule {
-                allowed_name: lints::bitwise_for_parity_check::LINT_NAME,
-                diagnostic_message: lints::bitwise_for_parity_check::BITWISE_FOR_PARITY,
-                kind: CairoLintKind::BitwiseForParityCheck,
-                fix_function: None,
-            },
-            LintRule {
-                allowed_name: lints::loops::loop_for_while::LINT_NAME,
-                diagnostic_message: lints::loops::loop_for_while::LOOP_FOR_WHILE,
-                kind: CairoLintKind::LoopForWhile,
-                fix_function: Some(Arc::new(fixes::loops::loop_break::fix_loop_break)),
-            },
-            LintRule {
-                allowed_name: lints::panic::LINT_NAME,
-                diagnostic_message: lints::panic::PANIC_IN_CODE,
-                kind: CairoLintKind::Panic,
-                fix_function: None,
-            },
-            LintRule {
-                allowed_name: lints::erasing_op::LINT_NAME,
-                diagnostic_message: lints::erasing_op::ERASING_OPERATION,
-                kind: CairoLintKind::ErasingOperation,
-                fix_function: None,
-            },
-            LintRule {
-                allowed_name: lints::manual::manual_ok_or::LINT_NAME,
-                diagnostic_message: lints::manual::manual_ok_or::MANUAL_OK_OR,
-                kind: CairoLintKind::ManualOkOr,
-                fix_function: Some(Arc::new(fixes::manual::manual_ok_or::fix_manual_ok_or)),
-            },
-            LintRule {
-                allowed_name: lints::manual::manual_ok::LINT_NAME,
-                diagnostic_message: lints::manual::manual_ok::MANUAL_OK,
-                kind: CairoLintKind::ManualOk,
-                fix_function: Some(Arc::new(fixes::manual::manual_ok::fix_manual_ok)),
-            },
-            LintRule {
-                allowed_name: lints::manual::manual_err::LINT_NAME,
-                diagnostic_message: lints::manual::manual_err::MANUAL_ERR,
-                kind: CairoLintKind::ManualErr,
-                fix_function: Some(Arc::new(fixes::manual::manual_err::fix_manual_err)),
-            },
-            LintRule {
-                allowed_name: lints::manual::manual_is::some::LINT_NAME,
-                diagnostic_message: lints::manual::manual_is::MANUAL_IS_SOME,
-                kind: CairoLintKind::ManualIsSome,
-                fix_function: Some(Arc::new(fixes::manual::manual_is_some::fix_manual_is_some)),
-            },
-            LintRule {
-                allowed_name: lints::manual::manual_is::none::LINT_NAME,
-                diagnostic_message: lints::manual::manual_is::MANUAL_IS_NONE,
-                kind: CairoLintKind::ManualIsNone,
-                fix_function: Some(Arc::new(fixes::manual::manual_is_none::fix_manual_is_none)),
-            },
-            LintRule {
-                allowed_name: lints::manual::manual_is::ok::LINT_NAME,
-                diagnostic_message: lints::manual::manual_is::MANUAL_IS_OK,
-                kind: CairoLintKind::ManualIsOk,
-                fix_function: Some(Arc::new(fixes::manual::manual_is_ok::fix_manual_is_ok)),
-            },
-            LintRule {
-                allowed_name: lints::manual::manual_is::err::LINT_NAME,
-                diagnostic_message: lints::manual::manual_is::MANUAL_IS_ERR,
-                kind: CairoLintKind::ManualIsErr,
-                fix_function: Some(Arc::new(fixes::manual::manual_is_err::fix_manual_is_err)),
-            },
-            LintRule {
-                allowed_name: lints::manual::manual_expect::LINT_NAME,
-                diagnostic_message: lints::manual::manual_expect::MANUAL_EXPECT,
-                kind: CairoLintKind::ManualExpect,
-                fix_function: Some(Arc::new(fixes::manual::manual_expect::fix_manual_expect)),
-            },
-            LintRule {
-                allowed_name: lints::ifs::ifs_same_cond::LINT_NAME,
-                diagnostic_message: lints::ifs::ifs_same_cond::DUPLICATE_IF_CONDITION,
-                kind: CairoLintKind::DuplicateIfCondition,
-                fix_function: None,
-            },
-            LintRule {
-                allowed_name: lints::manual::manual_expect_err::LINT_NAME,
-                diagnostic_message: lints::manual::manual_expect_err::MANUAL_EXPECT_ERR,
-                kind: CairoLintKind::ManualExpectErr,
-                fix_function: Some(Arc::new(
-                    fixes::manual::manual_expect_err::fix_manual_expect_err,
-                )),
-            },
-            LintRule {
-                allowed_name: lints::int_op_one::LINT_NAME,
-                diagnostic_message: lints::int_op_one::INT_GE_PLUS_ONE,
-                kind: CairoLintKind::IntGePlusOne,
-                fix_function: Some(Arc::new(
-                    fixes::comparisons::int_ge_plus_one::fix_int_ge_plus_one,
-                )),
-            },
-            LintRule {
-                allowed_name: lints::int_op_one::LINT_NAME,
-                diagnostic_message: lints::int_op_one::INT_GE_MIN_ONE,
-                kind: CairoLintKind::IntGeMinOne,
-                fix_function: Some(Arc::new(
-                    fixes::comparisons::int_ge_min_one::fix_int_ge_min_one,
-                )),
-            },
-            LintRule {
-                allowed_name: lints::int_op_one::LINT_NAME,
-                diagnostic_message: lints::int_op_one::INT_LE_PLUS_ONE,
-                kind: CairoLintKind::IntLePlusOne,
-                fix_function: Some(Arc::new(
-                    fixes::comparisons::int_le_plus_one::fix_int_le_plus_one,
-                )),
-            },
-            LintRule {
-                allowed_name: lints::int_op_one::LINT_NAME,
-                diagnostic_message: lints::int_op_one::INT_LE_MIN_ONE,
-                kind: CairoLintKind::IntLeMinOne,
-                fix_function: Some(Arc::new(
-                    fixes::comparisons::int_le_min_one::fix_int_le_min_one,
-                )),
-            },
-        ]
-    }
-
-    fn new() -> Self {
-        Self {
-            lint_rules: Self::get_all_rules(),
-        }
-    }
-
-    pub fn lint_type_from_diagnostic_message(&self, message: &str) -> CairoLintKind {
-        for rule in &self.lint_rules {
-            if rule.diagnostic_message == message {
-                return rule.kind;
-            }
-        }
-        CairoLintKind::Unknown
-    }
-
-    pub fn get_fixing_function_for_diagnostic_message(
-        &self,
-        message: &str,
-    ) -> Option<FixingFunction> {
-        self.lint_rules
-            .iter()
-            .find(|rule| rule.diagnostic_message == message)
-            .and_then(|rule| rule.fix_function.clone())
-    }
-
-    pub fn get_unique_allowed_names(&self) -> Vec<&'static str> {
-        self.lint_rules
-            .iter()
-            .unique_by(|rule| rule.allowed_name)
-            .map(|rule| rule.allowed_name)
-            .collect()
-    }
-}
-
-pub static LINT_CONTEXT: Lazy<LintContext> = Lazy::new(LintContext::new);
-=======
-pub use annotate_snippets;
-
+/// Gets the fixes for a set of a compiler diagnostics (that uses Cairo lint analyzer plugin).
+/// # Arguments
+///
+/// * `db` - The reference to the RootDatabase that the diagnostics were based upon.
+/// * `diagnostics` - The list of compiler diagnostics. Make sure that the diagnostics from the Cairo lint analyzer plugin are also included.
+///
+/// # Returns
+///
+/// A HashMap where:
+/// * keys are FileIds (that points to a file that the fixes might be applied to)
+/// * values are vectors of proposed Fixes.
 pub fn get_fixes(
     db: &RootDatabase,
     diagnostics: Vec<SemanticDiagnostic>,
-) -> Result<HashMap<FileId, Vec<Fix>>> {
+) -> HashMap<FileId, Vec<Fix>> {
     // Handling unused imports separately as we need to run pre-analysis on the diagnostics.
     // to handle complex cases.
     let unused_imports: HashMap<FileId, HashMap<SyntaxNode, ImportFix>> =
@@ -367,9 +66,15 @@
                 });
         }
     }
-    Ok(fixes)
+    fixes
 }
 
+/// Applies the fixes to the file.
+///
+/// # Arguments
+///
+/// * `file_id` - The FileId of the file that the fixes should be applied to.
+/// * `fixes` - The list of fixes that should be applied to the file.
 pub fn apply_file_fixes(file_id: FileId, fixes: Vec<Fix>, db: &RootDatabase) -> Result<()> {
     let mut fixes = fixes;
     fixes.sort_by_key(|fix| Reverse(fix.span.start));
@@ -408,4 +113,8 @@
     std::fs::write(file_id.full_path(db.upcast()), files.get(&file_id).unwrap())?;
     Ok(())
 }
->>>>>>> b95a1949
+
+/// Checks if the diagnostic is a panic diagnostic.
+pub fn is_panic_diagnostic(diag: &PluginDiagnostic) -> bool {
+    LINT_CONTEXT.get_lint_type_from_diagnostic_message(&diag.message) == CairoLintKind::Panic
+}