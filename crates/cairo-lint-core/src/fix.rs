--- conflicted
+++ resolved
@@ -19,12 +19,9 @@
 
 mod import_fixes;
 pub use import_fixes::{apply_import_fixes, collect_unused_imports, ImportFix};
-<<<<<<< HEAD
 mod helper;
 use helper::{process_block, process_else_clause, invert_condition};
 
-=======
->>>>>>> b6f83968
 
 /// Represents a fix for a diagnostic, containing the span of code to be replaced
 /// and the suggested replacement.
