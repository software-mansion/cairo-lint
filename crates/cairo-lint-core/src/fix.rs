use cairo_lang_compiler::db::RootDatabase;
use cairo_lang_defs::plugin::PluginDiagnostic;
use cairo_lang_filesystem::span::TextSpan;
use cairo_lang_semantic::SemanticDiagnostic;
use cairo_lang_semantic::diagnostic::SemanticDiagnosticKind;
use cairo_lang_syntax::node::ast::{
    BlockOrIf, Condition, ElseClause, Expr, ExprBinary, ExprIf, ExprLoop, ExprMatch, OptionPatternEnumInnerPattern,
    Pattern, Statement,
};
use cairo_lang_syntax::node::db::SyntaxGroup;
use cairo_lang_syntax::node::{SyntaxNode, TypedSyntaxNode};
use cairo_lang_utils::Upcast;
use log::debug;

use crate::lints::bool_comparison::generate_fixed_text_for_comparison;
use crate::lints::double_comparison;
use crate::lints::single_match::is_expr_unit;
use crate::plugin::{CairoLintKind, diagnostic_kind_from_message};

mod import_fixes;
pub use import_fixes::{ImportFix, apply_import_fixes, collect_unused_imports};

/// Represents a fix for a diagnostic, containing the span of code to be replaced
/// and the suggested replacement.
#[derive(Debug, Clone)]
pub struct Fix {
    pub span: TextSpan,
    pub suggestion: String,
}

fn indent_snippet(input: &str, initial_indentation: usize) -> String {
    let mut indented_code = String::new();
    let mut indentation_level = initial_indentation;
    let indent = "    "; // 4 spaces for each level of indentation
    let mut lines = input.split('\n').peekable();
    while let Some(line) = lines.next() {
        let trim = line.trim();
        // Decrease indentation level if line starts with a closing brace
        if trim.starts_with('}') && indentation_level > 0 {
            indentation_level -= 1;
        }

        // Add current indentation level to the line
        if !trim.is_empty() {
            indented_code.push_str(&indent.repeat(indentation_level));
        }
        indented_code.push_str(trim);
        if lines.peek().is_some() {
            indented_code.push('\n');
        }
        // Increase indentation level if line ends with an opening brace
        if trim.ends_with('{') {
            indentation_level += 1;
        }
    }

    indented_code
}

/// Attempts to fix a semantic diagnostic.
///
/// This function is the entry point for fixing semantic diagnostics. It examines the
/// diagnostic kind and delegates to specific fix functions based on the diagnostic type.
///
/// # Arguments
///
/// * `db` - A reference to the RootDatabase
/// * `diag` - A reference to the SemanticDiagnostic to be fixed
///
/// # Returns
///
/// An `Option<(SyntaxNode, String)>` where the `SyntaxNode` represents the node to be
/// replaced, and the `String` is the suggested replacement. Returns `None` if no fix
/// is available for the given diagnostic.
pub fn fix_semantic_diagnostic(db: &RootDatabase, diag: &SemanticDiagnostic) -> Option<(SyntaxNode, String)> {
    match diag.kind {
        SemanticDiagnosticKind::PluginDiagnostic(ref plugin_diag) => Fixer.fix_plugin_diagnostic(db, diag, plugin_diag),
        SemanticDiagnosticKind::UnusedImport(_) => {
            debug!("Unused imports should be handled in preemptively");
            None
        }
        _ => {
            debug!("No fix available for diagnostic: {:?}", diag.kind);
            None
        }
    }
}

#[derive(Default)]
pub struct Fixer;
impl Fixer {
    /// Fixes a destructuring match by converting it to an if-let expression.
    ///
    /// This method handles matches with two arms, where one arm is a wildcard (_)
    /// and the other is either an enum or struct pattern.
    ///
    /// # Arguments
    ///
    /// * `db` - A reference to the SyntaxGroup
    /// * `node` - The SyntaxNode representing the match expression
    ///
    /// # Returns
    ///
    /// A `String` containing the if-let expression that replaces the match.
    ///
    /// # Panics
    ///
    /// Panics if the diagnostic is incorrect (i.e., the match doesn't have the expected structure).
    pub fn fix_destruct_match(&self, db: &dyn SyntaxGroup, node: SyntaxNode) -> String {
        let match_expr = ExprMatch::from_syntax_node(db, node.clone());
        let arms = match_expr.arms(db).elements(db);
        let first_arm = &arms[0];
        let second_arm = &arms[1];
        let (pattern, first_expr) =
            match (&first_arm.patterns(db).elements(db)[0], &second_arm.patterns(db).elements(db)[0]) {
                (Pattern::Underscore(_), Pattern::Enum(pat)) => (pat.as_syntax_node(), second_arm),
                (Pattern::Enum(pat), Pattern::Underscore(_)) => (pat.as_syntax_node(), first_arm),
                (Pattern::Underscore(_), Pattern::Struct(pat)) => (pat.as_syntax_node(), second_arm),
                (Pattern::Struct(pat), Pattern::Underscore(_)) => (pat.as_syntax_node(), first_arm),
                (Pattern::Enum(pat1), Pattern::Enum(pat2)) => {
                    if is_expr_unit(second_arm.expression(db), db) {
                        (pat1.as_syntax_node(), first_arm)
                    } else {
                        (pat2.as_syntax_node(), second_arm)
                    }
                }
                (_, _) => panic!("Incorrect diagnostic"),
            };
        let mut pattern_span = pattern.span(db);
        pattern_span.end = pattern.span_start_without_trivia(db);
        let indent = node.get_text(db).chars().take_while(|c| c.is_whitespace()).collect::<String>();
        let trivia = pattern.clone().get_text_of_span(db, pattern_span);
        indent_snippet(
            &format!(
                "{trivia}{indent}if let {} = {} {{\n{}\n}}",
                pattern.get_text_without_trivia(db),
                match_expr.expr(db).as_syntax_node().get_text_without_trivia(db),
                first_expr.expression(db).as_syntax_node().get_text_without_trivia(db),
            ),
            indent.len() / 4,
        )
    }

    /// Fixes a plugin diagnostic by delegating to the appropriate Fixer method.
    ///
    /// # Arguments
    ///
    /// * `db` - A reference to the RootDatabase
    /// * `diag` - A reference to the SemanticDiagnostic
    /// * `plugin_diag` - A reference to the PluginDiagnostic
    ///
    /// # Returns
    ///
    /// An `Option<(SyntaxNode, String)>` containing the node to be replaced and the
    /// suggested replacement.
    pub fn fix_plugin_diagnostic(
        &self,
        db: &RootDatabase,
        semantic_diag: &SemanticDiagnostic,
        plugin_diag: &PluginDiagnostic,
    ) -> Option<(SyntaxNode, String)> {
        let new_text = match diagnostic_kind_from_message(&plugin_diag.message) {
            CairoLintKind::DoubleParens => {
                self.fix_double_parens(db.upcast(), plugin_diag.stable_ptr.lookup(db.upcast()))
            }
            CairoLintKind::DestructMatch => self.fix_destruct_match(db, plugin_diag.stable_ptr.lookup(db.upcast())),
            CairoLintKind::DoubleComparison => {
                self.fix_double_comparison(db.upcast(), plugin_diag.stable_ptr.lookup(db.upcast()))
            }
            CairoLintKind::EquatableIfLet => self.fix_equatable_if_let(db, plugin_diag.stable_ptr.lookup(db.upcast())),
            CairoLintKind::BreakUnit => self.fix_break_unit(db, plugin_diag.stable_ptr.lookup(db.upcast())),
            CairoLintKind::BoolComparison => self.fix_bool_comparison(
                db,
                ExprBinary::from_syntax_node(db.upcast(), plugin_diag.stable_ptr.lookup(db.upcast())),
            ),
            CairoLintKind::CollapsibleIfElse => self.fix_collapsible_if_else(
                db,
                &ElseClause::from_syntax_node(db.upcast(), plugin_diag.stable_ptr.lookup(db.upcast())),
            ),
            CairoLintKind::LoopMatchPopFront => {
                self.fix_loop_match_pop_front(db, plugin_diag.stable_ptr.lookup(db.upcast()))
            },
            CairoLintKind::ManualUnwrapOrDefault => {
                self.fix_manual_unwrap_or_default(db, plugin_diag.stable_ptr.lookup(db.upcast()))
            }
            CairoLintKind::ManualOkOr => self.fix_manual_ok_or(db, plugin_diag.stable_ptr.lookup(db.upcast())),
            _ => return None,
        };
        Some((semantic_diag.stable_location.syntax_node(db.upcast()), new_text))
    }

    /// Rewrites `break ();` as `break;` given the node text contains it.
    pub fn fix_break_unit(&self, db: &dyn SyntaxGroup, node: SyntaxNode) -> String {
        node.get_text(db).replace("break ();", "break;").to_string()
    }

    /// Rewrites a bool comparison to a simple bool. Ex: `some_bool == false` would be rewritten to
    /// `!some_bool`
    pub fn fix_bool_comparison(&self, db: &dyn SyntaxGroup, node: ExprBinary) -> String {
        let lhs = node.lhs(db).as_syntax_node().get_text(db);
        let rhs = node.rhs(db).as_syntax_node().get_text(db);

        let result = generate_fixed_text_for_comparison(db, lhs.as_str(), rhs.as_str(), node.clone());
        result
    }

    /// Rewrites this:
    ///
    /// ```ignore
    /// loop {
    ///     match some_span.pop_front() {
    ///         Option::Some(val) => do_smth(val),
    ///         Option::None => break;
    ///     }
    /// }
    /// ```
    /// to this:
    /// ```ignore
    /// for val in span {
    ///     do_smth(val);
    /// };
    /// ```
    pub fn fix_loop_match_pop_front(&self, db: &dyn SyntaxGroup, node: SyntaxNode) -> String {
        let expr_loop = ExprLoop::from_syntax_node(db, node.clone());
        let body = expr_loop.body(db);
        let Statement::Expr(expr) = &body.statements(db).elements(db)[0] else {
            panic!("Wrong statement type. This is probably a bug in the lint detection. Please report it")
        };
        let Expr::Match(expr_match) = expr.expr(db) else {
            panic!("Wrong expression type. This is probably a bug in the lint detection. Please report it")
        };
        let val = expr_match.expr(db);
        let span_name = match val {
            Expr::FunctionCall(func_call) => func_call.arguments(db).arguments(db).elements(db)[0]
                .arg_clause(db)
                .as_syntax_node()
                .get_text_without_trivia(db),
            Expr::Binary(dot_call) => dot_call.lhs(db).as_syntax_node().get_text_without_trivia(db),
            _ => panic!("Wrong expressiin type. This is probably a bug in the lint detection. Please report it"),
        };
        let mut elt_name = "".to_owned();
        let mut some_arm = "".to_owned();
        let arms = expr_match.arms(db).elements(db);

        let mut loop_span = node.span(db);
        loop_span.end = node.span_start_without_trivia(db);
        let indent = node.get_text(db).chars().take_while(|c| c.is_whitespace()).collect::<String>();
        let trivia = node.clone().get_text_of_span(db, loop_span);
        let trivia = if trivia.is_empty() { trivia } else { format!("{indent}{trivia}\n") };
        for arm in arms {
            if let Pattern::Enum(enum_pattern) = &arm.patterns(db).elements(db)[0]
                && let OptionPatternEnumInnerPattern::PatternEnumInnerPattern(var) = enum_pattern.pattern(db)
            {
                elt_name = var.pattern(db).as_syntax_node().get_text_without_trivia(db);
                some_arm = if let Expr::Block(block_expr) = arm.expression(db) {
                    block_expr.statements(db).as_syntax_node().get_text(db)
                } else {
                    arm.expression(db).as_syntax_node().get_text(db)
                }
            }
        }
        indent_snippet(&format!("{trivia}for {elt_name} in {span_name} {{\n{some_arm}\n}};\n"), indent.len() / 4)
    }

    /// Removes unnecessary double parentheses from a syntax node.
    ///
    /// Simplifies an expression by stripping extra layers of parentheses while preserving
    /// the original formatting and indentation.
    ///
    /// # Arguments
    ///
    /// * `db` - Reference to the `SyntaxGroup` for syntax tree access.
    /// * `node` - The `SyntaxNode` containing the expression.
    ///
    /// # Returns
    ///
    /// A `String` with the simplified expression.
    ///
    /// # Example
    ///
    /// Input: `((x + y))`
    /// Output: `x + y`
    pub fn fix_double_parens(&self, db: &dyn SyntaxGroup, node: SyntaxNode) -> String {
        let mut expr = Expr::from_syntax_node(db, node.clone());

        while let Expr::Parenthesized(inner_expr) = expr {
            expr = inner_expr.expr(db);
        }

        indent_snippet(
            &expr.as_syntax_node().get_text_without_trivia(db),
            node.get_text(db).chars().take_while(|c| c.is_whitespace()).collect::<String>().len() / 4,
        )
    }

    /// Transforms nested `if-else` statements into a more compact `if-else if` format.
    ///
    /// Simplifies an expression by converting nested `if-else` structures into a single `if-else
    /// if` statement while preserving the original formatting and indentation.
    ///
    /// # Arguments
    ///
    /// * `db` - Reference to the `SyntaxGroup` for syntax tree access.
    /// * `node` - The `SyntaxNode` containing the expression.
    ///
    /// # Returns
    ///
    /// A `String` with the refactored `if-else` structure.
    pub fn fix_collapsible_if_else(&self, db: &dyn SyntaxGroup, else_clause: &ElseClause) -> String {
        if let BlockOrIf::Block(block_expr) = else_clause.else_block_or_if(db) {
            if let Some(Statement::Expr(statement_expr)) = block_expr.statements(db).elements(db).first() {
                if let Expr::If(if_expr) = statement_expr.expr(db) {
                    // Construct the new "else if" expression
                    let condition = if_expr.condition(db).as_syntax_node().get_text(db);
                    let if_body = if_expr.if_block(db).as_syntax_node().get_text(db);
                    let else_body = if_expr.else_clause(db).as_syntax_node().get_text(db);

                    // Preserve original indentation
                    let original_indent = else_clause
                        .as_syntax_node()
                        .get_text(db)
                        .chars()
                        .take_while(|c| c.is_whitespace())
                        .collect::<String>();

                    return format!("{}else if {} {} {}", original_indent, condition, if_body, else_body);
                }
            }
        }

        // If we can't transform it, return the original text
        else_clause.as_syntax_node().get_text(db)
    }

    /// Rewrites a double comparison. Ex: `a > b || a == b` to `a >= b`
    pub fn fix_double_comparison(&self, db: &dyn SyntaxGroup, node: SyntaxNode) -> String {
        let expr = Expr::from_syntax_node(db, node.clone());

        if let Expr::Binary(binary_op) = expr {
            let lhs = binary_op.lhs(db);
            let rhs = binary_op.rhs(db);
            let middle_op = binary_op.op(db);

            if let (Some(lhs_op), Some(rhs_op)) = (
                double_comparison::extract_binary_operator_expr(&lhs, db),
                double_comparison::extract_binary_operator_expr(&rhs, db),
            ) {
                let simplified_op = double_comparison::determine_simplified_operator(&lhs_op, &rhs_op, &middle_op);

                if let Some(simplified_op) = simplified_op {
                    if let Some(operator_to_replace) = double_comparison::operator_to_replace(lhs_op) {
                        let lhs_text = lhs.as_syntax_node().get_text(db).replace(operator_to_replace, simplified_op);
                        return lhs_text.to_string();
                    }
                }
            }
        }

        node.get_text(db).to_string()
    }

    /// Rewrites a useless `if let` to a simple `if`
    pub fn fix_equatable_if_let(&self, db: &dyn SyntaxGroup, node: SyntaxNode) -> String {
        let expr = ExprIf::from_syntax_node(db, node.clone());
        let condition = expr.condition(db);

        let fixed_condition = match condition {
            Condition::Let(condition_let) => {
                format!(
                    "{} == {} ",
                    condition_let.expr(db).as_syntax_node().get_text_without_trivia(db),
                    condition_let.patterns(db).as_syntax_node().get_text_without_trivia(db),
                )
            }
            _ => panic!("Incorrect diagnostic"),
        };

        format!(
            "{}{}{}",
            expr.if_kw(db).as_syntax_node().get_text(db),
            fixed_condition,
            expr.if_block(db).as_syntax_node().get_text(db),
        )
    }

<<<<<<< HEAD
    /// Rewrites manual unwrap or default to use unwrap_or_default
    pub fn fix_manual_unwrap_or_default(&self, db: &dyn SyntaxGroup, node: SyntaxNode) -> String {
        // Check if the node is a general expression
        let expr = Expr::from_syntax_node(db, node.clone());
    
        match expr {
            // Handle the case where the expression is a match expression
            Expr::Match(expr_match) => {
                // Extract the expression being matched on
                let matched_expr = expr_match.expr(db).as_syntax_node().get_text_without_trivia(db);
                
                // Return the simplified `.unwrap_or_default()` expression for match
                let indent = node.get_text(db).chars().take_while(|c| c.is_whitespace()).collect::<String>();
                return format!("{indent}{}.unwrap_or_default()", matched_expr);
            }
    
            // Handle the case where the expression is an if-let expression
            Expr::If(expr_if) => {
                // Extract the condition from the if-let expression
                let condition = expr_if.condition(db);
                
                match condition {
                    Condition::Let(condition_let) => {
                        // Extract the expression being matched on
                        let matched_expr = condition_let.expr(db).as_syntax_node().get_text_without_trivia(db);
                        
                        // Return the simplified `.unwrap_or_default()` expression for if-let
                        let indent = node.get_text(db).chars().take_while(|c| c.is_whitespace()).collect::<String>();
                        return format!("{indent}{}.unwrap_or_default()", matched_expr);
                    }
                    _ => panic!("Expected an `if let` expression."),
                }
            }
    
            // Handle unsupported expressions
            _ => panic!("The expression cannot be simplified to `.unwrap_or_default()`."),
        }
    }

=======
    /// Rewrites a manual implementation of ok_or
    pub fn fix_manual_ok_or(&self, db: &dyn SyntaxGroup, node: SyntaxNode) -> String {
        let expr_match = if let Expr::Match(expr_match) = Expr::from_syntax_node(db, node.clone()) {
            expr_match
        } else {
            panic!("Expected a match expression");
        };

        let val = expr_match.expr(db);
        let option_var_name = match val {
            Expr::Path(path_expr) => path_expr.as_syntax_node().get_text_without_trivia(db),
            _ => panic!("Expected a variable or path in match expression"),
        };

        let arms = expr_match.arms(db).elements(db);
        if arms.len() != 2 {
            panic!("Expected exactly two arms in the match expression");
        }

        let first_arm = &arms[0];
        let second_arm = &arms[1];

        let first_pattern = &first_arm.patterns(db).elements(db)[0];
        let second_pattern = &second_arm.patterns(db).elements(db)[0];

        match first_pattern {
            Pattern::Enum(enum_pattern) => {
                let enum_name = enum_pattern.path(db).as_syntax_node().get_text_without_trivia(db);
                match enum_name.as_str() {
                    "Option::Some" => {}
                    _ => panic!("Expected Option::Some enum pattern"),
                }
            }
            _ => panic!("Expected an Option enum pattern"),
        }

        let none_arm_err = match second_pattern {
            Pattern::Enum(enum_pattern) => {
                let enum_name = enum_pattern.path(db).as_syntax_node().get_text_without_trivia(db);
                match enum_name.as_str() {
                    "Option::None" => match second_arm.expression(db) {
                        Expr::FunctionCall(func_call) => {
                            let func_name = func_call.path(db).as_syntax_node().get_text_without_trivia(db);
                            if func_name == "Result::Err" {
                                if let Some(arg) = func_call.arguments(db).arguments(db).elements(db).first() {
                                    arg.as_syntax_node().get_text_without_trivia(db).to_string()
                                } else {
                                    panic!("Result::Err should have arg");
                                }
                            } else {
                                panic!("Expected Result::Err");
                            }
                        }
                        _ => {
                            panic!("Expected Result::Err");
                        }
                    },
                    _ => panic!("Expected Option::None enum pattern"),
                }
            }
            _ => panic!("Expected an Option enum pattern"),
        };

        format!("{option_var_name}.ok_or({none_arm_err})")
    }
>>>>>>> 84ab4da2
}<|MERGE_RESOLUTION|>--- conflicted
+++ resolved
@@ -383,7 +383,6 @@
         )
     }
 
-<<<<<<< HEAD
     /// Rewrites manual unwrap or default to use unwrap_or_default
     pub fn fix_manual_unwrap_or_default(&self, db: &dyn SyntaxGroup, node: SyntaxNode) -> String {
         // Check if the node is a general expression
@@ -423,7 +422,6 @@
         }
     }
 
-=======
     /// Rewrites a manual implementation of ok_or
     pub fn fix_manual_ok_or(&self, db: &dyn SyntaxGroup, node: SyntaxNode) -> String {
         let expr_match = if let Expr::Match(expr_match) = Expr::from_syntax_node(db, node.clone()) {
@@ -489,5 +487,4 @@
 
         format!("{option_var_name}.ok_or({none_arm_err})")
     }
->>>>>>> 84ab4da2
 }