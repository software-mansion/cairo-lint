use cairo_lang_compiler::db::RootDatabase;
use cairo_lang_defs::plugin::PluginDiagnostic;
use cairo_lang_filesystem::span::TextSpan;
use cairo_lang_semantic::diagnostic::SemanticDiagnosticKind;
use cairo_lang_semantic::SemanticDiagnostic;
use cairo_lang_syntax::node::ast::{
    BlockOrIf, Condition, ElseClause, Expr, ExprBinary, ExprIf, ExprLoop, ExprMatch, OptionElseClause,
    OptionPatternEnumInnerPattern, Pattern, Statement,
};
use cairo_lang_syntax::node::db::SyntaxGroup;
use cairo_lang_syntax::node::{SyntaxNode, TypedSyntaxNode};
use cairo_lang_utils::Upcast;
use log::debug;

use crate::lints::bool_comparison::generate_fixed_text_for_comparison;
use crate::lints::double_comparison;
use crate::lints::single_match::is_expr_unit;
use crate::plugin::{diagnostic_kind_from_message, CairoLintKind};

mod import_fixes;
pub use import_fixes::{apply_import_fixes, collect_unused_imports, ImportFix};
<<<<<<< HEAD
=======
mod helper;
use helper::{invert_condition, remove_break_from_block, remove_break_from_else_clause};
>>>>>>> c6d8f678

/// Represents a fix for a diagnostic, containing the span of code to be replaced
/// and the suggested replacement.
#[derive(Debug, Clone)]
pub struct Fix {
    pub span: TextSpan,
    pub suggestion: String,
}

fn indent_snippet(input: &str, initial_indentation: usize) -> String {
    let mut indented_code = String::new();
    let mut indentation_level = initial_indentation;
    let indent = "    "; // 4 spaces for each level of indentation
    let mut lines = input.split('\n').peekable();
    while let Some(line) = lines.next() {
        let trim = line.trim();
        // Decrease indentation level if line starts with a closing brace
        if trim.starts_with('}') && indentation_level > 0 {
            indentation_level -= 1;
        }

        // Add current indentation level to the line
        if !trim.is_empty() {
            indented_code.push_str(&indent.repeat(indentation_level));
        }
        indented_code.push_str(trim);
        if lines.peek().is_some() {
            indented_code.push('\n');
        }
        // Increase indentation level if line ends with an opening brace
        if trim.ends_with('{') {
            indentation_level += 1;
        }
    }

    indented_code
}

/// Attempts to fix a semantic diagnostic.
///
/// This function is the entry point for fixing semantic diagnostics. It examines the
/// diagnostic kind and delegates to specific fix functions based on the diagnostic type.
///
/// # Arguments
///
/// * `db` - A reference to the RootDatabase
/// * `diag` - A reference to the SemanticDiagnostic to be fixed
///
/// # Returns
///
/// An `Option<(SyntaxNode, String)>` where the `SyntaxNode` represents the node to be
/// replaced, and the `String` is the suggested replacement. Returns `None` if no fix
/// is available for the given diagnostic.
pub fn fix_semantic_diagnostic(db: &RootDatabase, diag: &SemanticDiagnostic) -> Option<(SyntaxNode, String)> {
    match diag.kind {
        SemanticDiagnosticKind::PluginDiagnostic(ref plugin_diag) => Fixer.fix_plugin_diagnostic(db, diag, plugin_diag),
        SemanticDiagnosticKind::UnusedImport(_) => {
            debug!("Unused imports should be handled in preemptively");
            None
        }
        _ => {
            debug!("No fix available for diagnostic: {:?}", diag.kind);
            None
        }
    }
}

#[derive(Default)]
pub struct Fixer;
impl Fixer {
    /// Fixes a destructuring match by converting it to an if-let expression.
    ///
    /// This method handles matches with two arms, where one arm is a wildcard (_)
    /// and the other is either an enum or struct pattern.
    ///
    /// # Arguments
    ///
    /// * `db` - A reference to the SyntaxGroup
    /// * `node` - The SyntaxNode representing the match expression
    ///
    /// # Returns
    ///
    /// A `String` containing the if-let expression that replaces the match.
    ///
    /// # Panics
    ///
    /// Panics if the diagnostic is incorrect (i.e., the match doesn't have the expected structure).
    pub fn fix_destruct_match(&self, db: &dyn SyntaxGroup, node: SyntaxNode) -> String {
        let match_expr = ExprMatch::from_syntax_node(db, node.clone());
        let arms = match_expr.arms(db).elements(db);
        let first_arm = &arms[0];
        let second_arm = &arms[1];
        let (pattern, first_expr) =
            match (&first_arm.patterns(db).elements(db)[0], &second_arm.patterns(db).elements(db)[0]) {
                (Pattern::Underscore(_), Pattern::Enum(pat)) => (pat.as_syntax_node(), second_arm),
                (Pattern::Enum(pat), Pattern::Underscore(_)) => (pat.as_syntax_node(), first_arm),
                (Pattern::Underscore(_), Pattern::Struct(pat)) => (pat.as_syntax_node(), second_arm),
                (Pattern::Struct(pat), Pattern::Underscore(_)) => (pat.as_syntax_node(), first_arm),
                (Pattern::Enum(pat1), Pattern::Enum(pat2)) => {
                    if is_expr_unit(second_arm.expression(db), db) {
                        (pat1.as_syntax_node(), first_arm)
                    } else {
                        (pat2.as_syntax_node(), second_arm)
                    }
                }
                (_, _) => panic!("Incorrect diagnostic"),
            };
        let mut pattern_span = pattern.span(db);
        pattern_span.end = pattern.span_start_without_trivia(db);
        let indent = node.get_text(db).chars().take_while(|c| c.is_whitespace()).collect::<String>();
        let trivia = pattern.clone().get_text_of_span(db, pattern_span);
        indent_snippet(
            &format!(
                "{trivia}{indent}if let {} = {} {{\n{}\n}}",
                pattern.get_text_without_trivia(db),
                match_expr.expr(db).as_syntax_node().get_text_without_trivia(db),
                first_expr.expression(db).as_syntax_node().get_text_without_trivia(db),
            ),
            indent.len() / 4,
        )
    }

    /// Fixes a plugin diagnostic by delegating to the appropriate Fixer method.
    ///
    /// # Arguments
    ///
    /// * `db` - A reference to the RootDatabase
    /// * `diag` - A reference to the SemanticDiagnostic
    /// * `plugin_diag` - A reference to the PluginDiagnostic
    ///
    /// # Returns
    ///
    /// An `Option<(SyntaxNode, String)>` containing the node to be replaced and the
    /// suggested replacement.
    pub fn fix_plugin_diagnostic(
        &self,
        db: &RootDatabase,
        semantic_diag: &SemanticDiagnostic,
        plugin_diag: &PluginDiagnostic,
    ) -> Option<(SyntaxNode, String)> {
        let new_text = match diagnostic_kind_from_message(&plugin_diag.message) {
            CairoLintKind::DoubleParens => {
                self.fix_double_parens(db.upcast(), plugin_diag.stable_ptr.lookup(db.upcast()))
            }
            CairoLintKind::DestructMatch => self.fix_destruct_match(db, plugin_diag.stable_ptr.lookup(db.upcast())),
            CairoLintKind::DoubleComparison => {
                self.fix_double_comparison(db.upcast(), plugin_diag.stable_ptr.lookup(db.upcast()))
            }
            CairoLintKind::EquatableIfLet => self.fix_equatable_if_let(db, plugin_diag.stable_ptr.lookup(db.upcast())),
            CairoLintKind::BreakUnit => self.fix_break_unit(db, plugin_diag.stable_ptr.lookup(db.upcast())),
            CairoLintKind::BoolComparison => self.fix_bool_comparison(
                db,
                ExprBinary::from_syntax_node(db.upcast(), plugin_diag.stable_ptr.lookup(db.upcast())),
            ),
            CairoLintKind::CollapsibleIfElse => self.fix_collapsible_if_else(
                db,
                &ElseClause::from_syntax_node(db.upcast(), plugin_diag.stable_ptr.lookup(db.upcast())),
            ),
            CairoLintKind::LoopMatchPopFront => {
                self.fix_loop_match_pop_front(db, plugin_diag.stable_ptr.lookup(db.upcast()))
            }
            CairoLintKind::LoopForWhile => self.fix_loop_break(db.upcast(), plugin_diag.stable_ptr.lookup(db.upcast())),
            CairoLintKind::ManualOkOr => self.fix_manual_ok_or(db, plugin_diag.stable_ptr.lookup(db.upcast())),
<<<<<<< HEAD
            CairoLintKind::ManualAssert => self.fix_if_then_panic(db, plugin_diag.stable_ptr.lookup(db.upcast())),
=======
            CairoLintKind::ManualIsSome => self.fix_manual_is_some(db, plugin_diag.stable_ptr.lookup(db.upcast())),
>>>>>>> c6d8f678
            _ => return None,
        };
        Some((semantic_diag.stable_location.syntax_node(db.upcast()), new_text))
    }

    /// Rewrites `break ();` as `break;` given the node text contains it.
    pub fn fix_break_unit(&self, db: &dyn SyntaxGroup, node: SyntaxNode) -> String {
        node.get_text(db).replace("break ();", "break;").to_string()
    }

    /// Rewrites a bool comparison to a simple bool. Ex: `some_bool == false` would be rewritten to
    /// `!some_bool`
    pub fn fix_bool_comparison(&self, db: &dyn SyntaxGroup, node: ExprBinary) -> String {
        let lhs = node.lhs(db).as_syntax_node().get_text(db);
        let rhs = node.rhs(db).as_syntax_node().get_text(db);

        let result = generate_fixed_text_for_comparison(db, lhs.as_str(), rhs.as_str(), node.clone());
        result
    }

    /// Rewrites this:
    ///
    /// ```ignore
    /// loop {
    ///     match some_span.pop_front() {
    ///         Option::Some(val) => do_smth(val),
    ///         Option::None => break;
    ///     }
    /// }
    /// ```
    /// to this:
    /// ```ignore
    /// for val in span {
    ///     do_smth(val);
    /// };
    /// ```
    pub fn fix_loop_match_pop_front(&self, db: &dyn SyntaxGroup, node: SyntaxNode) -> String {
        let expr_loop = ExprLoop::from_syntax_node(db, node.clone());
        let body = expr_loop.body(db);
        let Statement::Expr(expr) = &body.statements(db).elements(db)[0] else {
            panic!("Wrong statement type. This is probably a bug in the lint detection. Please report it")
        };
        let Expr::Match(expr_match) = expr.expr(db) else {
            panic!("Wrong expression type. This is probably a bug in the lint detection. Please report it")
        };
        let val = expr_match.expr(db);
        let span_name = match val {
            Expr::FunctionCall(func_call) => func_call.arguments(db).arguments(db).elements(db)[0]
                .arg_clause(db)
                .as_syntax_node()
                .get_text_without_trivia(db),
            Expr::Binary(dot_call) => dot_call.lhs(db).as_syntax_node().get_text_without_trivia(db),
            _ => panic!("Wrong expressiin type. This is probably a bug in the lint detection. Please report it"),
        };
        let mut elt_name = "".to_owned();
        let mut some_arm = "".to_owned();
        let arms = expr_match.arms(db).elements(db);

        let mut loop_span = node.span(db);
        loop_span.end = node.span_start_without_trivia(db);
        let indent = node.get_text(db).chars().take_while(|c| c.is_whitespace()).collect::<String>();
        let trivia = node.clone().get_text_of_span(db, loop_span);
        let trivia = if trivia.is_empty() { trivia } else { format!("{indent}{trivia}\n") };
        for arm in arms {
            if let Pattern::Enum(enum_pattern) = &arm.patterns(db).elements(db)[0]
                && let OptionPatternEnumInnerPattern::PatternEnumInnerPattern(var) = enum_pattern.pattern(db)
            {
                elt_name = var.pattern(db).as_syntax_node().get_text_without_trivia(db);
                some_arm = if let Expr::Block(block_expr) = arm.expression(db) {
                    block_expr.statements(db).as_syntax_node().get_text(db)
                } else {
                    arm.expression(db).as_syntax_node().get_text(db)
                }
            }
        }
        indent_snippet(&format!("{trivia}for {elt_name} in {span_name} {{\n{some_arm}\n}};\n"), indent.len() / 4)
    }

    /// Removes unnecessary double parentheses from a syntax node.
    ///
    /// Simplifies an expression by stripping extra layers of parentheses while preserving
    /// the original formatting and indentation.
    ///
    /// # Arguments
    ///
    /// * `db` - Reference to the `SyntaxGroup` for syntax tree access.
    /// * `node` - The `SyntaxNode` containing the expression.
    ///
    /// # Returns
    ///
    /// A `String` with the simplified expression.
    ///
    /// # Example
    ///
    /// Input: `((x + y))`
    /// Output: `x + y`
    pub fn fix_double_parens(&self, db: &dyn SyntaxGroup, node: SyntaxNode) -> String {
        let mut expr = Expr::from_syntax_node(db, node.clone());

        while let Expr::Parenthesized(inner_expr) = expr {
            expr = inner_expr.expr(db);
        }

        indent_snippet(
            &expr.as_syntax_node().get_text_without_trivia(db),
            node.get_text(db).chars().take_while(|c| c.is_whitespace()).collect::<String>().len() / 4,
        )
    }

    /// Transforms nested `if-else` statements into a more compact `if-else if` format.
    ///
    /// Simplifies an expression by converting nested `if-else` structures into a single `if-else
    /// if` statement while preserving the original formatting and indentation.
    ///
    /// # Arguments
    ///
    /// * `db` - Reference to the `SyntaxGroup` for syntax tree access.
    /// * `node` - The `SyntaxNode` containing the expression.
    ///
    /// # Returns
    ///
    /// A `String` with the refactored `if-else` structure.
    pub fn fix_collapsible_if_else(&self, db: &dyn SyntaxGroup, else_clause: &ElseClause) -> String {
        if let BlockOrIf::Block(block_expr) = else_clause.else_block_or_if(db) {
            if let Some(Statement::Expr(statement_expr)) = block_expr.statements(db).elements(db).first() {
                if let Expr::If(if_expr) = statement_expr.expr(db) {
                    // Construct the new "else if" expression
                    let condition = if_expr.condition(db).as_syntax_node().get_text(db);
                    let if_body = if_expr.if_block(db).as_syntax_node().get_text(db);
                    let else_body = if_expr.else_clause(db).as_syntax_node().get_text(db);

                    // Preserve original indentation
                    let original_indent = else_clause
                        .as_syntax_node()
                        .get_text(db)
                        .chars()
                        .take_while(|c| c.is_whitespace())
                        .collect::<String>();

                    return format!("{}else if {} {} {}", original_indent, condition, if_body, else_body);
                }
            }
        }

        // If we can't transform it, return the original text
        else_clause.as_syntax_node().get_text(db)
    }

    /// Rewrites a double comparison. Ex: `a > b || a == b` to `a >= b`
    pub fn fix_double_comparison(&self, db: &dyn SyntaxGroup, node: SyntaxNode) -> String {
        let expr = Expr::from_syntax_node(db, node.clone());

        if let Expr::Binary(binary_op) = expr {
            let lhs = binary_op.lhs(db);
            let rhs = binary_op.rhs(db);
            let middle_op = binary_op.op(db);

            if let (Some(lhs_op), Some(rhs_op)) = (
                double_comparison::extract_binary_operator_expr(&lhs, db),
                double_comparison::extract_binary_operator_expr(&rhs, db),
            ) {
                let simplified_op = double_comparison::determine_simplified_operator(&lhs_op, &rhs_op, &middle_op);

                if let Some(simplified_op) = simplified_op {
                    if let Some(operator_to_replace) = double_comparison::operator_to_replace(lhs_op) {
                        let lhs_text = lhs.as_syntax_node().get_text(db).replace(operator_to_replace, simplified_op);
                        return lhs_text.to_string();
                    }
                }
            }
        }

        node.get_text(db).to_string()
    }

    /// Rewrites a useless `if let` to a simple `if`
    pub fn fix_equatable_if_let(&self, db: &dyn SyntaxGroup, node: SyntaxNode) -> String {
        let expr = ExprIf::from_syntax_node(db, node.clone());
        let condition = expr.condition(db);

        let fixed_condition = match condition {
            Condition::Let(condition_let) => {
                format!(
                    "{} == {} ",
                    condition_let.expr(db).as_syntax_node().get_text_without_trivia(db),
                    condition_let.patterns(db).as_syntax_node().get_text_without_trivia(db),
                )
            }
            _ => panic!("Incorrect diagnostic"),
        };

        format!(
            "{}{}{}",
            expr.if_kw(db).as_syntax_node().get_text(db),
            fixed_condition,
            expr.if_block(db).as_syntax_node().get_text(db),
        )
    }

    /// Converts a `loop` with a conditionally-breaking `if` statement into a `while` loop.
    ///
    /// This function transforms loops that have a conditional `if` statement
    /// followed by a `break` into a `while` loop, which can simplify the logic
    /// and improve readability.
    ///
    /// # Arguments
    ///
    /// * `db` - Reference to the `SyntaxGroup` for syntax tree access.
    /// * `node` - The `SyntaxNode` representing the loop expression.
    ///
    /// # Returns
    ///
    /// A `String` containing the transformed loop as a `while` loop, preserving
    /// the original formatting and indentation.
    ///
    /// # Example
    ///
    /// ```
    /// let mut x = 0;
    /// loop {
    ///     if x > 5 {
    ///         break;
    ///     }
    ///     x += 1;
    /// }
    /// ```
    ///
    /// Would be converted to:
    ///
    /// ```
    /// let mut x = 0;
    /// while x <= 5 {
    ///     x += 1;
    /// }
    /// ```
    pub fn fix_loop_break(&self, db: &dyn SyntaxGroup, node: SyntaxNode) -> String {
        let loop_expr = ExprLoop::from_syntax_node(db, node.clone());
        let indent = node.get_text(db).chars().take_while(|c| c.is_whitespace()).collect::<String>();
        let mut condition_text = String::new();
        let mut loop_body = String::new();

        if let Some(Statement::Expr(expr_statement)) = loop_expr.body(db).statements(db).elements(db).first() {
            if let Expr::If(if_expr) = expr_statement.expr(db) {
                condition_text = invert_condition(&if_expr.condition(db).as_syntax_node().get_text_without_trivia(db));

                loop_body.push_str(&remove_break_from_block(db, if_expr.if_block(db), &indent));

                if let OptionElseClause::ElseClause(else_clause) = if_expr.else_clause(db) {
                    loop_body.push_str(&remove_break_from_else_clause(db, else_clause, &indent));
                }
            }
        }

        for statement in loop_expr.body(db).statements(db).elements(db).iter().skip(1) {
            loop_body.push_str(&format!("{}    {}\n", indent, statement.as_syntax_node().get_text_without_trivia(db)));
        }

        format!("{}while {} {{\n{}{}}}\n", indent, condition_text, loop_body, indent)
    }

    /// Rewrites a manual implementation of ok_or
    pub fn fix_manual_ok_or(&self, db: &dyn SyntaxGroup, node: SyntaxNode) -> String {
        let expr_match = ExprMatch::from_syntax_node(db, node.clone());

        let option_var_name = match expr_match.expr(db) {
            Expr::Path(path_expr) => path_expr.as_syntax_node().get_text_without_trivia(db),
            _ => panic!("Expected a variable or path in match expression"),
        };

        let arms = expr_match.arms(db).elements(db);
        if arms.len() != 2 {
            panic!("Expected exactly two arms in the match expression");
        }

        let second_arm = &arms[1];

        let none_arm_err = match &second_arm.patterns(db).elements(db)[0] {
            Pattern::Enum(enum_pattern) => {
                let enum_name = enum_pattern.path(db).as_syntax_node().get_text_without_trivia(db);
                match enum_name.as_str() {
                    "Option::None" => match second_arm.expression(db) {
                        Expr::FunctionCall(func_call) => {
                            let func_name = func_call.path(db).as_syntax_node().get_text_without_trivia(db);
                            if func_name == "Result::Err" {
                                if let Some(arg) = func_call.arguments(db).arguments(db).elements(db).first() {
                                    arg.as_syntax_node().get_text_without_trivia(db).to_string()
                                } else {
                                    panic!("Result::Err should have arg");
                                }
                            } else {
                                panic!("Expected Result::Err");
                            }
                        }
                        _ => {
                            panic!("Expected Result::Err");
                        }
                    },
                    _ => panic!("Expected Option::None enum pattern"),
                }
            }
            _ => panic!("Expected an Option enum pattern"),
        };

        format!("{option_var_name}.ok_or({none_arm_err})")
    }

<<<<<<< HEAD
    pub fn fix_if_then_panic(&self, db: &dyn SyntaxGroup, node: SyntaxNode) -> String {
        let if_expr = ExprIf::from_syntax_node(db, node.clone());
        let condition_text = if_expr.condition(db).as_syntax_node().get_text_without_trivia(db);
        let block_expr = if_expr.if_block(db);
        let statements = block_expr.statements(db).elements(db);

        if let Some(Statement::Expr(statement_expr)) = statements.first() {
            if let Expr::InlineMacro(inline_macro) = &statement_expr.expr(db) {
                let panic_message = inline_macro.arguments(db).as_syntax_node().get_text_without_trivia(db);
                let assert_condition = condition_text.trim_start_matches('!');
                let main_expression = assert_condition.split('.').next().unwrap_or(assert_condition);

                let indentation = node.get_text(db).chars().take_while(|c| c.is_whitespace()).collect::<String>();

                let assert_macro = format!(
                    "{}assert!({}, \"{}: {{:?}}\", {});\n",
                    indentation,
                    condition_text,
                    panic_message.trim_matches(&['(', ')'][..]).replace("\"", "").trim(),
                    main_expression,
                );

                return assert_macro;
            }
        }

        node.get_text(db).to_string()
=======
    /// Rewrites a manual implementation of is_some
    pub fn fix_manual_is_some(&self, db: &dyn SyntaxGroup, node: SyntaxNode) -> String {
        let expr_match = ExprMatch::from_syntax_node(db, node.clone());

        let option_var_name = match expr_match.expr(db) {
            Expr::Path(path_expr) => path_expr.as_syntax_node().get_text_without_trivia(db),
            _ => panic!("Expected a variable or path in match expression"),
        };

        format!("{option_var_name}.is_some()")
>>>>>>> c6d8f678
    }
}<|MERGE_RESOLUTION|>--- conflicted
+++ resolved
@@ -19,11 +19,8 @@
 
 mod import_fixes;
 pub use import_fixes::{apply_import_fixes, collect_unused_imports, ImportFix};
-<<<<<<< HEAD
-=======
 mod helper;
 use helper::{invert_condition, remove_break_from_block, remove_break_from_else_clause};
->>>>>>> c6d8f678
 
 /// Represents a fix for a diagnostic, containing the span of code to be replaced
 /// and the suggested replacement.
@@ -187,11 +184,8 @@
             }
             CairoLintKind::LoopForWhile => self.fix_loop_break(db.upcast(), plugin_diag.stable_ptr.lookup(db.upcast())),
             CairoLintKind::ManualOkOr => self.fix_manual_ok_or(db, plugin_diag.stable_ptr.lookup(db.upcast())),
-<<<<<<< HEAD
             CairoLintKind::ManualAssert => self.fix_if_then_panic(db, plugin_diag.stable_ptr.lookup(db.upcast())),
-=======
             CairoLintKind::ManualIsSome => self.fix_manual_is_some(db, plugin_diag.stable_ptr.lookup(db.upcast())),
->>>>>>> c6d8f678
             _ => return None,
         };
         Some((semantic_diag.stable_location.syntax_node(db.upcast()), new_text))
@@ -498,7 +492,18 @@
         format!("{option_var_name}.ok_or({none_arm_err})")
     }
 
-<<<<<<< HEAD
+    /// Rewrites a manual implementation of is_some
+    pub fn fix_manual_is_some(&self, db: &dyn SyntaxGroup, node: SyntaxNode) -> String {
+        let expr_match = ExprMatch::from_syntax_node(db, node.clone());
+
+        let option_var_name = match expr_match.expr(db) {
+            Expr::Path(path_expr) => path_expr.as_syntax_node().get_text_without_trivia(db),
+            _ => panic!("Expected a variable or path in match expression"),
+        };
+
+        format!("{option_var_name}.is_some()")
+    }
+
     pub fn fix_if_then_panic(&self, db: &dyn SyntaxGroup, node: SyntaxNode) -> String {
         let if_expr = ExprIf::from_syntax_node(db, node.clone());
         let condition_text = if_expr.condition(db).as_syntax_node().get_text_without_trivia(db);
@@ -526,17 +531,5 @@
         }
 
         node.get_text(db).to_string()
-=======
-    /// Rewrites a manual implementation of is_some
-    pub fn fix_manual_is_some(&self, db: &dyn SyntaxGroup, node: SyntaxNode) -> String {
-        let expr_match = ExprMatch::from_syntax_node(db, node.clone());
-
-        let option_var_name = match expr_match.expr(db) {
-            Expr::Path(path_expr) => path_expr.as_syntax_node().get_text_without_trivia(db),
-            _ => panic!("Expected a variable or path in match expression"),
-        };
-
-        format!("{option_var_name}.is_some()")
->>>>>>> c6d8f678
     }
 }