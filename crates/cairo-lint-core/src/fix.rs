use cairo_lang_compiler::db::RootDatabase;
use cairo_lang_defs::plugin::PluginDiagnostic;
use cairo_lang_filesystem::span::TextSpan;
use cairo_lang_semantic::diagnostic::SemanticDiagnosticKind;
use cairo_lang_semantic::SemanticDiagnostic;
use cairo_lang_syntax::node::ast::{
    BlockOrIf, Condition, ElseClause, Expr, ExprBinary, ExprIf, ExprLoop, ExprMatch, OptionElseClause,
    OptionPatternEnumInnerPattern, Pattern, Statement,
};
use cairo_lang_syntax::node::db::SyntaxGroup;
use cairo_lang_syntax::node::{SyntaxNode, TypedSyntaxNode};
use cairo_lang_utils::Upcast;
use log::debug;

use crate::lints::bool_comparison::generate_fixed_text_for_comparison;
use crate::lints::double_comparison;
use crate::lints::single_match::is_expr_unit;
use crate::plugin::{diagnostic_kind_from_message, CairoLintKind};

mod import_fixes;
pub use import_fixes::{apply_import_fixes, collect_unused_imports, ImportFix};
mod helper;
use helper::{invert_condition, remove_break_from_block, remove_break_from_else_clause};

/// Represents a fix for a diagnostic, containing the span of code to be replaced
/// and the suggested replacement.
#[derive(Debug, Clone)]
pub struct Fix {
    pub span: TextSpan,
    pub suggestion: String,
}

fn indent_snippet(input: &str, initial_indentation: usize) -> String {
    let mut indented_code = String::new();
    let mut indentation_level = initial_indentation;
    let indent = "    "; // 4 spaces for each level of indentation
    let mut lines = input.split('\n').peekable();
    while let Some(line) = lines.next() {
        let trim = line.trim();
        // Decrease indentation level if line starts with a closing brace
        if trim.starts_with('}') && indentation_level > 0 {
            indentation_level -= 1;
        }

        // Add current indentation level to the line
        if !trim.is_empty() {
            indented_code.push_str(&indent.repeat(indentation_level));
        }
        indented_code.push_str(trim);
        if lines.peek().is_some() {
            indented_code.push('\n');
        }
        // Increase indentation level if line ends with an opening brace
        if trim.ends_with('{') {
            indentation_level += 1;
        }
    }

    indented_code
}

/// Attempts to fix a semantic diagnostic.
///
/// This function is the entry point for fixing semantic diagnostics. It examines the
/// diagnostic kind and delegates to specific fix functions based on the diagnostic type.
///
/// # Arguments
///
/// * `db` - A reference to the RootDatabase
/// * `diag` - A reference to the SemanticDiagnostic to be fixed
///
/// # Returns
///
/// An `Option<(SyntaxNode, String)>` where the `SyntaxNode` represents the node to be
/// replaced, and the `String` is the suggested replacement. Returns `None` if no fix
/// is available for the given diagnostic.
pub fn fix_semantic_diagnostic(db: &RootDatabase, diag: &SemanticDiagnostic) -> Option<(SyntaxNode, String)> {
    match diag.kind {
        SemanticDiagnosticKind::PluginDiagnostic(ref plugin_diag) => Fixer.fix_plugin_diagnostic(db, diag, plugin_diag),
        SemanticDiagnosticKind::UnusedImport(_) => {
            debug!("Unused imports should be handled in preemptively");
            None
        }
        _ => {
            debug!("No fix available for diagnostic: {:?}", diag.kind);
            None
        }
    }
}

#[derive(Default)]
pub struct Fixer;
impl Fixer {
    /// Fixes a destructuring match by converting it to an if-let expression.
    ///
    /// This method handles matches with two arms, where one arm is a wildcard (_)
    /// and the other is either an enum or struct pattern.
    ///
    /// # Arguments
    ///
    /// * `db` - A reference to the SyntaxGroup
    /// * `node` - The SyntaxNode representing the match expression
    ///
    /// # Returns
    ///
    /// A `String` containing the if-let expression that replaces the match.
    ///
    /// # Panics
    ///
    /// Panics if the diagnostic is incorrect (i.e., the match doesn't have the expected structure).
    pub fn fix_destruct_match(&self, db: &dyn SyntaxGroup, node: SyntaxNode) -> String {
        let match_expr = ExprMatch::from_syntax_node(db, node.clone());
        let arms = match_expr.arms(db).elements(db);
        let first_arm = &arms[0];
        let second_arm = &arms[1];
        let (pattern, first_expr) =
            match (&first_arm.patterns(db).elements(db)[0], &second_arm.patterns(db).elements(db)[0]) {
                (Pattern::Underscore(_), Pattern::Enum(pat)) => (pat.as_syntax_node(), second_arm),
                (Pattern::Enum(pat), Pattern::Underscore(_)) => (pat.as_syntax_node(), first_arm),
                (Pattern::Underscore(_), Pattern::Struct(pat)) => (pat.as_syntax_node(), second_arm),
                (Pattern::Struct(pat), Pattern::Underscore(_)) => (pat.as_syntax_node(), first_arm),
                (Pattern::Enum(pat1), Pattern::Enum(pat2)) => {
                    if is_expr_unit(second_arm.expression(db), db) {
                        (pat1.as_syntax_node(), first_arm)
                    } else {
                        (pat2.as_syntax_node(), second_arm)
                    }
                }
                (_, _) => panic!("Incorrect diagnostic"),
            };
        let mut pattern_span = pattern.span(db);
        pattern_span.end = pattern.span_start_without_trivia(db);
        let indent = node.get_text(db).chars().take_while(|c| c.is_whitespace()).collect::<String>();
        let trivia = pattern.clone().get_text_of_span(db, pattern_span);
        indent_snippet(
            &format!(
                "{trivia}{indent}if let {} = {} {{\n{}\n}}",
                pattern.get_text_without_trivia(db),
                match_expr.expr(db).as_syntax_node().get_text_without_trivia(db),
                first_expr.expression(db).as_syntax_node().get_text_without_trivia(db),
            ),
            indent.len() / 4,
        )
    }

    /// Fixes a plugin diagnostic by delegating to the appropriate Fixer method.
    ///
    /// # Arguments
    ///
    /// * `db` - A reference to the RootDatabase
    /// * `diag` - A reference to the SemanticDiagnostic
    /// * `plugin_diag` - A reference to the PluginDiagnostic
    ///
    /// # Returns
    ///
    /// An `Option<(SyntaxNode, String)>` containing the node to be replaced and the
    /// suggested replacement.
    pub fn fix_plugin_diagnostic(
        &self,
        db: &RootDatabase,
        semantic_diag: &SemanticDiagnostic,
        plugin_diag: &PluginDiagnostic,
    ) -> Option<(SyntaxNode, String)> {
        let new_text = match diagnostic_kind_from_message(&plugin_diag.message) {
            CairoLintKind::DoubleParens => {
                self.fix_double_parens(db.upcast(), plugin_diag.stable_ptr.lookup(db.upcast()))
            }
            CairoLintKind::DestructMatch => self.fix_destruct_match(db, plugin_diag.stable_ptr.lookup(db.upcast())),
            CairoLintKind::DoubleComparison => {
                self.fix_double_comparison(db.upcast(), plugin_diag.stable_ptr.lookup(db.upcast()))
            }
            CairoLintKind::EquatableIfLet => self.fix_equatable_if_let(db, plugin_diag.stable_ptr.lookup(db.upcast())),
            CairoLintKind::BreakUnit => self.fix_break_unit(db, plugin_diag.stable_ptr.lookup(db.upcast())),
            CairoLintKind::BoolComparison => self.fix_bool_comparison(
                db,
                ExprBinary::from_syntax_node(db.upcast(), plugin_diag.stable_ptr.lookup(db.upcast())),
            ),
            CairoLintKind::CollapsibleIfElse => self.fix_collapsible_if_else(
                db,
                &ElseClause::from_syntax_node(db.upcast(), plugin_diag.stable_ptr.lookup(db.upcast())),
            ),
            CairoLintKind::LoopMatchPopFront => {
                self.fix_loop_match_pop_front(db, plugin_diag.stable_ptr.lookup(db.upcast()))
            }
            CairoLintKind::LoopForWhile => self.fix_loop_break(db.upcast(), plugin_diag.stable_ptr.lookup(db.upcast())),
            CairoLintKind::ManualOkOr => self.fix_manual_ok_or(db, plugin_diag.stable_ptr.lookup(db.upcast())),
            CairoLintKind::ManualAssert => self.fix_if_then_panic(db, plugin_diag.stable_ptr.lookup(db.upcast())),
            CairoLintKind::ManualIsSome => self.fix_manual_is_some(db, plugin_diag.stable_ptr.lookup(db.upcast())),
            CairoLintKind::ManualExpect => self.fix_manual_expect(db, plugin_diag.stable_ptr.lookup(db.upcast())),
            CairoLintKind::ManualIsNone => self.fix_manual_is_none(db, plugin_diag.stable_ptr.lookup(db.upcast())),
            _ => return None,
        };
        Some((semantic_diag.stable_location.syntax_node(db.upcast()), new_text))
    }

    /// Rewrites `break ();` as `break;` given the node text contains it.
    pub fn fix_break_unit(&self, db: &dyn SyntaxGroup, node: SyntaxNode) -> String {
        node.get_text(db).replace("break ();", "break;").to_string()
    }

    /// Rewrites a bool comparison to a simple bool. Ex: `some_bool == false` would be rewritten to
    /// `!some_bool`
    pub fn fix_bool_comparison(&self, db: &dyn SyntaxGroup, node: ExprBinary) -> String {
        let lhs = node.lhs(db).as_syntax_node().get_text(db);
        let rhs = node.rhs(db).as_syntax_node().get_text(db);

        let result = generate_fixed_text_for_comparison(db, lhs.as_str(), rhs.as_str(), node.clone());
        result
    }

    /// Rewrites this:
    ///
    /// ```ignore
    /// loop {
    ///     match some_span.pop_front() {
    ///         Option::Some(val) => do_smth(val),
    ///         Option::None => break;
    ///     }
    /// }
    /// ```
    /// to this:
    /// ```ignore
    /// for val in span {
    ///     do_smth(val);
    /// };
    /// ```
    pub fn fix_loop_match_pop_front(&self, db: &dyn SyntaxGroup, node: SyntaxNode) -> String {
        let expr_loop = ExprLoop::from_syntax_node(db, node.clone());
        let body = expr_loop.body(db);
        let Statement::Expr(expr) = &body.statements(db).elements(db)[0] else {
            panic!("Wrong statement type. This is probably a bug in the lint detection. Please report it")
        };
        let Expr::Match(expr_match) = expr.expr(db) else {
            panic!("Wrong expression type. This is probably a bug in the lint detection. Please report it")
        };
        let val = expr_match.expr(db);
        let span_name = match val {
            Expr::FunctionCall(func_call) => func_call.arguments(db).arguments(db).elements(db)[0]
                .arg_clause(db)
                .as_syntax_node()
                .get_text_without_trivia(db),
            Expr::Binary(dot_call) => dot_call.lhs(db).as_syntax_node().get_text_without_trivia(db),
            _ => panic!("Wrong expressiin type. This is probably a bug in the lint detection. Please report it"),
        };
        let mut elt_name = "".to_owned();
        let mut some_arm = "".to_owned();
        let arms = expr_match.arms(db).elements(db);

        let mut loop_span = node.span(db);
        loop_span.end = node.span_start_without_trivia(db);
        let indent = node.get_text(db).chars().take_while(|c| c.is_whitespace()).collect::<String>();
        let trivia = node.clone().get_text_of_span(db, loop_span);
        let trivia = if trivia.is_empty() { trivia } else { format!("{indent}{trivia}\n") };
        for arm in arms {
            if let Pattern::Enum(enum_pattern) = &arm.patterns(db).elements(db)[0]
                && let OptionPatternEnumInnerPattern::PatternEnumInnerPattern(var) = enum_pattern.pattern(db)
            {
                elt_name = var.pattern(db).as_syntax_node().get_text_without_trivia(db);
                some_arm = if let Expr::Block(block_expr) = arm.expression(db) {
                    block_expr.statements(db).as_syntax_node().get_text(db)
                } else {
                    arm.expression(db).as_syntax_node().get_text(db)
                }
            }
        }
        indent_snippet(&format!("{trivia}for {elt_name} in {span_name} {{\n{some_arm}\n}};\n"), indent.len() / 4)
    }

    /// Removes unnecessary double parentheses from a syntax node.
    ///
    /// Simplifies an expression by stripping extra layers of parentheses while preserving
    /// the original formatting and indentation.
    ///
    /// # Arguments
    ///
    /// * `db` - Reference to the `SyntaxGroup` for syntax tree access.
    /// * `node` - The `SyntaxNode` containing the expression.
    ///
    /// # Returns
    ///
    /// A `String` with the simplified expression.
    ///
    /// # Example
    ///
    /// Input: `((x + y))`
    /// Output: `x + y`
    pub fn fix_double_parens(&self, db: &dyn SyntaxGroup, node: SyntaxNode) -> String {
        let mut expr = Expr::from_syntax_node(db, node.clone());

        while let Expr::Parenthesized(inner_expr) = expr {
            expr = inner_expr.expr(db);
        }

        indent_snippet(
            &expr.as_syntax_node().get_text_without_trivia(db),
            node.get_text(db).chars().take_while(|c| c.is_whitespace()).collect::<String>().len() / 4,
        )
    }

    /// Transforms nested `if-else` statements into a more compact `if-else if` format.
    ///
    /// Simplifies an expression by converting nested `if-else` structures into a single `if-else
    /// if` statement while preserving the original formatting and indentation.
    ///
    /// # Arguments
    ///
    /// * `db` - Reference to the `SyntaxGroup` for syntax tree access.
    /// * `node` - The `SyntaxNode` containing the expression.
    ///
    /// # Returns
    ///
    /// A `String` with the refactored `if-else` structure.
    pub fn fix_collapsible_if_else(&self, db: &dyn SyntaxGroup, else_clause: &ElseClause) -> String {
        if let BlockOrIf::Block(block_expr) = else_clause.else_block_or_if(db) {
            if let Some(Statement::Expr(statement_expr)) = block_expr.statements(db).elements(db).first() {
                if let Expr::If(if_expr) = statement_expr.expr(db) {
                    // Construct the new "else if" expression
                    let condition = if_expr.condition(db).as_syntax_node().get_text(db);
                    let if_body = if_expr.if_block(db).as_syntax_node().get_text(db);
                    let else_body = if_expr.else_clause(db).as_syntax_node().get_text(db);

                    // Preserve original indentation
                    let original_indent = else_clause
                        .as_syntax_node()
                        .get_text(db)
                        .chars()
                        .take_while(|c| c.is_whitespace())
                        .collect::<String>();

                    return format!("{}else if {} {} {}", original_indent, condition, if_body, else_body);
                }
            }
        }

        // If we can't transform it, return the original text
        else_clause.as_syntax_node().get_text(db)
    }

    /// Rewrites a double comparison. Ex: `a > b || a == b` to `a >= b`
    pub fn fix_double_comparison(&self, db: &dyn SyntaxGroup, node: SyntaxNode) -> String {
        let expr = Expr::from_syntax_node(db, node.clone());

        if let Expr::Binary(binary_op) = expr {
            let lhs = binary_op.lhs(db);
            let rhs = binary_op.rhs(db);
            let middle_op = binary_op.op(db);

            if let (Some(lhs_op), Some(rhs_op)) = (
                double_comparison::extract_binary_operator_expr(&lhs, db),
                double_comparison::extract_binary_operator_expr(&rhs, db),
            ) {
                let simplified_op = double_comparison::determine_simplified_operator(&lhs_op, &rhs_op, &middle_op);

                if let Some(simplified_op) = simplified_op {
                    if let Some(operator_to_replace) = double_comparison::operator_to_replace(lhs_op) {
                        let lhs_text = lhs.as_syntax_node().get_text(db).replace(operator_to_replace, simplified_op);
                        return lhs_text.to_string();
                    }
                }
            }
        }

        node.get_text(db).to_string()
    }

    /// Rewrites a useless `if let` to a simple `if`
    pub fn fix_equatable_if_let(&self, db: &dyn SyntaxGroup, node: SyntaxNode) -> String {
        let expr = ExprIf::from_syntax_node(db, node.clone());
        let condition = expr.condition(db);

        let fixed_condition = match condition {
            Condition::Let(condition_let) => {
                format!(
                    "{} == {} ",
                    condition_let.expr(db).as_syntax_node().get_text_without_trivia(db),
                    condition_let.patterns(db).as_syntax_node().get_text_without_trivia(db),
                )
            }
            _ => panic!("Incorrect diagnostic"),
        };

        format!(
            "{}{}{}",
            expr.if_kw(db).as_syntax_node().get_text(db),
            fixed_condition,
            expr.if_block(db).as_syntax_node().get_text(db),
        )
    }

    /// Converts a `loop` with a conditionally-breaking `if` statement into a `while` loop.
    ///
    /// This function transforms loops that have a conditional `if` statement
    /// followed by a `break` into a `while` loop, which can simplify the logic
    /// and improve readability.
    ///
    /// # Arguments
    ///
    /// * `db` - Reference to the `SyntaxGroup` for syntax tree access.
    /// * `node` - The `SyntaxNode` representing the loop expression.
    ///
    /// # Returns
    ///
    /// A `String` containing the transformed loop as a `while` loop, preserving
    /// the original formatting and indentation.
    ///
    /// # Example
    ///
    /// ```
    /// let mut x = 0;
    /// loop {
    ///     if x > 5 {
    ///         break;
    ///     }
    ///     x += 1;
    /// }
    /// ```
    ///
    /// Would be converted to:
    ///
    /// ```
    /// let mut x = 0;
    /// while x <= 5 {
    ///     x += 1;
    /// }
    /// ```
    pub fn fix_loop_break(&self, db: &dyn SyntaxGroup, node: SyntaxNode) -> String {
        let loop_expr = ExprLoop::from_syntax_node(db, node.clone());
        let indent = node.get_text(db).chars().take_while(|c| c.is_whitespace()).collect::<String>();
        let mut condition_text = String::new();
        let mut loop_body = String::new();

        if let Some(Statement::Expr(expr_statement)) = loop_expr.body(db).statements(db).elements(db).first() {
            if let Expr::If(if_expr) = expr_statement.expr(db) {
                condition_text = invert_condition(&if_expr.condition(db).as_syntax_node().get_text_without_trivia(db));

                loop_body.push_str(&remove_break_from_block(db, if_expr.if_block(db), &indent));

                if let OptionElseClause::ElseClause(else_clause) = if_expr.else_clause(db) {
                    loop_body.push_str(&remove_break_from_else_clause(db, else_clause, &indent));
                }
            }
        }

        for statement in loop_expr.body(db).statements(db).elements(db).iter().skip(1) {
            loop_body.push_str(&format!("{}    {}\n", indent, statement.as_syntax_node().get_text_without_trivia(db)));
        }

        format!("{}while {} {{\n{}{}}}\n", indent, condition_text, loop_body, indent)
    }

    /// Rewrites a manual implementation of ok_or
    pub fn fix_manual_ok_or(&self, db: &dyn SyntaxGroup, node: SyntaxNode) -> String {
        let expr_match = ExprMatch::from_syntax_node(db, node.clone());

        let option_var_name = match expr_match.expr(db) {
            Expr::Path(path_expr) => path_expr.as_syntax_node().get_text_without_trivia(db),
            _ => panic!("Expected a variable or path in match expression"),
        };

        let arms = expr_match.arms(db).elements(db);
        if arms.len() != 2 {
            panic!("Expected exactly two arms in the match expression");
        }

        let second_arm = &arms[1];

        let none_arm_err = match &second_arm.patterns(db).elements(db)[0] {
            Pattern::Enum(enum_pattern) => {
                let enum_name = enum_pattern.path(db).as_syntax_node().get_text_without_trivia(db);
                match enum_name.as_str() {
                    "Option::None" => match second_arm.expression(db) {
                        Expr::FunctionCall(func_call) => {
                            let func_name = func_call.path(db).as_syntax_node().get_text_without_trivia(db);
                            if func_name == "Result::Err" {
                                let args = func_call.arguments(db).arguments(db).elements(db);

                                let arg = args.first().expect("Result::Err should have arg");

                                arg.as_syntax_node().get_text_without_trivia(db).to_string()
                            } else {
                                panic!("Expected Result::Err");
                            }
                        }
                        _ => {
                            panic!("Expected Result::Err");
                        }
                    },
                    _ => panic!("Expected Option::None enum pattern"),
                }
            }
            _ => panic!("Expected an Option enum pattern"),
        };

        format!("{option_var_name}.ok_or({none_arm_err})")
    }

    /// Rewrites a manual implementation of is_some
    pub fn fix_manual_is_some(&self, db: &dyn SyntaxGroup, node: SyntaxNode) -> String {
        let expr_match = ExprMatch::from_syntax_node(db, node.clone());

        let option_var_name = match expr_match.expr(db) {
            Expr::Path(path_expr) => path_expr.as_syntax_node().get_text_without_trivia(db),
            _ => panic!("Expected a variable or path in match expression"),
        };

        format!("{option_var_name}.is_some()")
    }

<<<<<<< HEAD
    pub fn fix_if_then_panic(&self, db: &dyn SyntaxGroup, node: SyntaxNode) -> String {
        let if_expr = ExprIf::from_syntax_node(db, node.clone());
        let condition_text = if_expr.condition(db).as_syntax_node().get_text_without_trivia(db);
        let block_expr = if_expr.if_block(db);
        let statements = block_expr.statements(db).elements(db);

        if let Some(Statement::Expr(statement_expr)) = statements.first() {
            if let Expr::InlineMacro(inline_macro) = &statement_expr.expr(db) {
                let panic_message = inline_macro.arguments(db).as_syntax_node().get_text_without_trivia(db);

                let indentation = node.get_text(db).chars().take_while(|c| c.is_whitespace()).collect::<String>();

                let assert_macro = format!(
                    "{}assert!({}, \"{}: {{:?}}\", {});\n",
                    indentation,
                    condition_text,
                    panic_message.trim_matches(&['(', ')'][..]).replace("\"", "").trim(),
                    condition_text.split('.').next().unwrap_or(&condition_text),
                );

                return assert_macro;
            }
        }

        node.get_text(db).to_string()
=======
    // Rewrites a manual implementation of is_none
    pub fn fix_manual_is_none(&self, db: &dyn SyntaxGroup, node: SyntaxNode) -> String {
        let expr_match = ExprMatch::from_syntax_node(db, node.clone());

        let option_var_name = match expr_match.expr(db) {
            Expr::Path(path_expr) => path_expr.as_syntax_node().get_text_without_trivia(db),
            _ => panic!("Expected a variable or path in match expression"),
        };

        format!("{option_var_name}.is_none()")
    }

    /// Rewrites a manual implementation of expect
    pub fn fix_manual_expect(&self, db: &dyn SyntaxGroup, node: SyntaxNode) -> String {
        let expr_match = ExprMatch::from_syntax_node(db, node.clone());

        let option_var_name = match expr_match.expr(db) {
            Expr::Path(path_expr) => path_expr.as_syntax_node().get_text_without_trivia(db),
            _ => panic!("Expected a variable or path in match expression"),
        };

        let arms = expr_match.arms(db).elements(db);
        if arms.len() != 2 {
            panic!("Expected exactly two arms in the match expression");
        }

        let second_arm = &arms[1];

        let none_arm_err = match &second_arm.patterns(db).elements(db)[0] {
            Pattern::Enum(enum_pattern) => {
                let enum_name = enum_pattern.path(db).as_syntax_node().get_text_without_trivia(db);

                match enum_name.as_str() {
                    "Option::None" => match second_arm.expression(db) {
                        Expr::FunctionCall(func_call) => {
                            let args = func_call.arguments(db).arguments(db).elements(db);

                            let arg = args.first().expect("panic_with_felt252 should have felt252 arg");

                            arg.as_syntax_node().get_text_without_trivia(db).to_string()
                        }
                        _ => panic!("Expected a function call expression"),
                    },
                    _ => panic!("Expected Option::None enum pattern"),
                }
            }
            _ => panic!("Expected an Option enum pattern"),
        };

        format!("{option_var_name}.expect({none_arm_err})")
>>>>>>> cc642608
    }
}<|MERGE_RESOLUTION|>--- conflicted
+++ resolved
@@ -506,33 +506,6 @@
         format!("{option_var_name}.is_some()")
     }
 
-<<<<<<< HEAD
-    pub fn fix_if_then_panic(&self, db: &dyn SyntaxGroup, node: SyntaxNode) -> String {
-        let if_expr = ExprIf::from_syntax_node(db, node.clone());
-        let condition_text = if_expr.condition(db).as_syntax_node().get_text_without_trivia(db);
-        let block_expr = if_expr.if_block(db);
-        let statements = block_expr.statements(db).elements(db);
-
-        if let Some(Statement::Expr(statement_expr)) = statements.first() {
-            if let Expr::InlineMacro(inline_macro) = &statement_expr.expr(db) {
-                let panic_message = inline_macro.arguments(db).as_syntax_node().get_text_without_trivia(db);
-
-                let indentation = node.get_text(db).chars().take_while(|c| c.is_whitespace()).collect::<String>();
-
-                let assert_macro = format!(
-                    "{}assert!({}, \"{}: {{:?}}\", {});\n",
-                    indentation,
-                    condition_text,
-                    panic_message.trim_matches(&['(', ')'][..]).replace("\"", "").trim(),
-                    condition_text.split('.').next().unwrap_or(&condition_text),
-                );
-
-                return assert_macro;
-            }
-        }
-
-        node.get_text(db).to_string()
-=======
     // Rewrites a manual implementation of is_none
     pub fn fix_manual_is_none(&self, db: &dyn SyntaxGroup, node: SyntaxNode) -> String {
         let expr_match = ExprMatch::from_syntax_node(db, node.clone());
@@ -583,6 +556,5 @@
         };
 
         format!("{option_var_name}.expect({none_arm_err})")
->>>>>>> cc642608
     }
 }