use cairo_lang_compiler::db::RootDatabase;
use cairo_lang_defs::plugin::PluginDiagnostic;
use cairo_lang_filesystem::span::TextSpan;
use cairo_lang_semantic::diagnostic::SemanticDiagnosticKind;
use cairo_lang_semantic::SemanticDiagnostic;
<<<<<<< HEAD
use cairo_lang_syntax::node::ast::{ExprIf, Condition, Expr, ExprMatch, Pattern};
=======
use cairo_lang_syntax::node::ast::{Expr, ExprBinary, ExprMatch, Pattern};
>>>>>>> 391a5da2
use cairo_lang_syntax::node::db::SyntaxGroup;
use cairo_lang_syntax::node::{SyntaxNode, TypedSyntaxNode};
use cairo_lang_utils::Upcast;
use log::debug;

use crate::lints::bool_comparison::generate_fixed_text_for_comparison;
use crate::lints::single_match::is_expr_unit;
use crate::plugin::{diagnostic_kind_from_message, CairoLintKind};

mod import_fixes;
pub use import_fixes::{apply_import_fixes, collect_unused_imports, ImportFix};

/// Represents a fix for a diagnostic, containing the span of code to be replaced
/// and the suggested replacement.
#[derive(Debug, Clone)]
pub struct Fix {
    pub span: TextSpan,
    pub suggestion: String,
}

/// Attempts to fix a semantic diagnostic.
///
/// This function is the entry point for fixing semantic diagnostics. It examines the
/// diagnostic kind and delegates to specific fix functions based on the diagnostic type.
///
/// # Arguments
///
/// * `db` - A reference to the RootDatabase
/// * `diag` - A reference to the SemanticDiagnostic to be fixed
///
/// # Returns
///
/// An `Option<(SyntaxNode, String)>` where the `SyntaxNode` represents the node to be
/// replaced, and the `String` is the suggested replacement. Returns `None` if no fix
/// is available for the given diagnostic.
pub fn fix_semantic_diagnostic(db: &RootDatabase, diag: &SemanticDiagnostic) -> Option<(SyntaxNode, String)> {
    match diag.kind {
        SemanticDiagnosticKind::UnusedVariable => Fixer.fix_unused_variable(db, diag),
        SemanticDiagnosticKind::PluginDiagnostic(ref plugin_diag) => Fixer.fix_plugin_diagnostic(db, diag, plugin_diag),
        SemanticDiagnosticKind::UnusedImport(_) => {
            debug!("Unused imports should be handled in preemptively");
            None
        }
        _ => {
            debug!("No fix available for diagnostic: {:?}", diag.kind);
            None
        }
    }
}

#[derive(Default)]
pub struct Fixer;
impl Fixer {
    /// Fixes an unused variable by prefixing it with an underscore.
    ///
    /// # Arguments
    ///
    /// * `db` - A reference to the RootDatabase
    /// * `diag` - A reference to the SemanticDiagnostic for the unused variable
    ///
    /// # Returns
    ///
    /// An `Option<(SyntaxNode, String)>` containing the node to be replaced and the
    /// suggested replacement (the variable name prefixed with an underscore).
    pub fn fix_unused_variable(&self, db: &RootDatabase, diag: &SemanticDiagnostic) -> Option<(SyntaxNode, String)> {
        let node = diag.stable_location.syntax_node(db.upcast());
        let suggestion = format!("_{}", node.get_text(db.upcast()));
        Some((node, suggestion))
    }

    /// Fixes a destructuring match by converting it to an if-let expression.
    ///
    /// This method handles matches with two arms, where one arm is a wildcard (_)
    /// and the other is either an enum or struct pattern.
    ///
    /// # Arguments
    ///
    /// * `db` - A reference to the SyntaxGroup
    /// * `node` - The SyntaxNode representing the match expression
    ///
    /// # Returns
    ///
    /// A `String` containing the if-let expression that replaces the match.
    ///
    /// # Panics
    ///
    /// Panics if the diagnostic is incorrect (i.e., the match doesn't have the expected structure).
    pub fn fix_destruct_match(&self, db: &dyn SyntaxGroup, node: SyntaxNode) -> String {
        let match_expr = ExprMatch::from_syntax_node(db, node.clone());
        let arms = match_expr.arms(db).elements(db);
        let first_arm = &arms[0];
        let second_arm = &arms[1];
        let (pattern, first_expr) =
            match (&first_arm.patterns(db).elements(db)[0], &second_arm.patterns(db).elements(db)[0]) {
                (Pattern::Underscore(_), Pattern::Enum(pat)) => (pat.as_syntax_node(), second_arm),
                (Pattern::Enum(pat), Pattern::Underscore(_)) => (pat.as_syntax_node(), first_arm),
                (Pattern::Underscore(_), Pattern::Struct(pat)) => (pat.as_syntax_node(), second_arm),
                (Pattern::Struct(pat), Pattern::Underscore(_)) => (pat.as_syntax_node(), first_arm),
                (Pattern::Enum(pat1), Pattern::Enum(pat2)) => {
                    if is_expr_unit(second_arm.expression(db), db) {
                        (pat1.as_syntax_node(), first_arm)
                    } else {
                        (pat2.as_syntax_node(), second_arm)
                    }
                }
                (_, _) => panic!("Incorrect diagnostic"),
            };
        let mut pattern_span = pattern.span(db);
        pattern_span.end = pattern.span_start_without_trivia(db);
        let indent = node.get_text(db).chars().take_while(|c| c.is_whitespace()).collect::<String>();
        let trivia = pattern.clone().get_text_of_span(db, pattern_span).trim().to_string();
        let trivia = if trivia.is_empty() { trivia } else { format!("{indent}{trivia}\n") };
        format!(
            "{trivia}{indent}if let {} = {} {{ {} }}",
            pattern.get_text_without_trivia(db),
            match_expr.expr(db).as_syntax_node().get_text_without_trivia(db),
            first_expr.expression(db).as_syntax_node().get_text_without_trivia(db),
        )
    }


    /// Fixes a plugin diagnostic by delegating to the appropriate Fixer method.
    ///
    /// # Arguments
    ///
    /// * `db` - A reference to the RootDatabase
    /// * `diag` - A reference to the SemanticDiagnostic
    /// * `plugin_diag` - A reference to the PluginDiagnostic
    ///
    /// # Returns
    ///
    /// An `Option<(SyntaxNode, String)>` containing the node to be replaced and the
    /// suggested replacement.
    pub fn fix_plugin_diagnostic(
        &self,
        db: &RootDatabase,
        semantic_diag: &SemanticDiagnostic,
        plugin_diag: &PluginDiagnostic,
    ) -> Option<(SyntaxNode, String)> {
        let new_text = match diagnostic_kind_from_message(&plugin_diag.message) {
            CairoLintKind::DoubleParens => {
                self.fix_double_parens(db.upcast(), plugin_diag.stable_ptr.lookup(db.upcast()))
            }
            CairoLintKind::DestructMatch => self.fix_destruct_match(db, plugin_diag.stable_ptr.lookup(db.upcast())),
            CairoLintKind::EquatableIfLet => self.fix_equatable_if_let(db, plugin_diag.stable_ptr.lookup(db.upcast())),
            CairoLintKind::BreakUnit => self.fix_break_unit(db, plugin_diag.stable_ptr.lookup(db.upcast())),
            CairoLintKind::BoolComparison => self.fix_bool_comparison(
                db,
                ExprBinary::from_syntax_node(db.upcast(), plugin_diag.stable_ptr.lookup(db.upcast())),
            ),
            _ => return None,
        };
        
        Some((semantic_diag.stable_location.syntax_node(db.upcast()), new_text))
    }

    pub fn fix_break_unit(&self, db: &dyn SyntaxGroup, node: SyntaxNode) -> String {
        node.get_text(db).replace("break ();", "break;").to_string()
    }

    pub fn fix_bool_comparison(&self, db: &dyn SyntaxGroup, node: ExprBinary) -> String {
        let lhs = node.lhs(db).as_syntax_node().get_text(db);
        let rhs = node.rhs(db).as_syntax_node().get_text(db);

        let result = generate_fixed_text_for_comparison(db, lhs.as_str(), rhs.as_str(), node.clone());
        result
    }

    /// Removes unnecessary double parentheses from a syntax node.
    ///
    /// Simplifies an expression by stripping extra layers of parentheses while preserving
    /// the original formatting and indentation.
    ///
    /// # Arguments
    ///
    /// * `db` - Reference to the `SyntaxGroup` for syntax tree access.
    /// * `node` - The `SyntaxNode` containing the expression.
    ///
    /// # Returns
    ///
    /// A `String` with the simplified expression.
    ///
    /// # Example
    ///
    /// Input: `((x + y))`
    /// Output: `x + y`
    pub fn fix_double_parens(&self, db: &dyn SyntaxGroup, node: SyntaxNode) -> String {
        let mut expr = Expr::from_syntax_node(db, node.clone());

        while let Expr::Parenthesized(inner_expr) = expr {
            expr = inner_expr.expr(db);
        }

        format!(
            "{}{}",
            node.get_text(db).chars().take_while(|c| c.is_whitespace()).collect::<String>(),
            expr.as_syntax_node().get_text_without_trivia(db),
        )
    }
<<<<<<< HEAD

    /// Attempts to fix an unused import by removing it.
    ///
    /// This function handles both single imports and imports within a use tree.
    /// For multi-import paths, it currently does not provide a fix.
    ///
    /// # Arguments
    ///
    /// * `db` - A reference to the RootDatabase
    /// * `diag` - A reference to the SemanticDiagnostic
    /// * `id` - A reference to the UseId of the unused import
    ///
    /// # Returns
    ///
    /// An `Option<(SyntaxNode, String)>` containing the node to be removed and an empty string
    /// (indicating removal). Returns `None` for multi-import paths.
    pub fn fix_unused_import(&self, db: &RootDatabase, id: &UseId) -> Option<(SyntaxNode, String)> {
        let mut current_node = id.stable_ptr(db).lookup(db.upcast()).as_syntax_node();
        let mut path_to_remove = vec![current_node.clone()];
        let mut remove_entire_statement = true;

        while let Some(parent) = current_node.parent() {
            match parent.kind(db) {
                SyntaxKind::UsePathSingle => {
                    path_to_remove.push(parent.clone());
                    current_node = parent;
                }
                SyntaxKind::UsePathMulti => {
                    path_to_remove.push(parent.clone());
                    remove_entire_statement = false;
                    break;
                }
                SyntaxKind::ItemUse => {
                    if remove_entire_statement {
                        path_to_remove.push(parent.clone());
                    }
                    break;
                }
                _ => current_node = parent,
            }
        }

        if remove_entire_statement {
            Some((path_to_remove.last().unwrap().clone(), String::new()))
        } else {
            warn!("Autofix not supported for multi-import paths: {:?}", id);
            None
        }
    }

    pub fn fix_equatable_if_let(&self, db: &dyn SyntaxGroup, node: SyntaxNode) -> String {
        let expr = ExprIf::from_syntax_node(db, node.clone());
        let condition = expr.condition(db);

        let fixed_condition = match condition {
            Condition::Let(condition_let) => {

                let need_parentheses = match &condition_let.patterns(db).elements(db)[0] {
                    Pattern::Struct(_) => true,
                    _ => false
                };

                format!(
                    " {} == {}{}{} ", 
                    condition_let.expr(db).as_syntax_node().get_text_without_trivia(db),
                    if need_parentheses {"("} else {""},
                    condition_let.patterns(db).as_syntax_node().get_text_without_trivia(db),
                    if need_parentheses {")"} else {""}
                )
            },
            _ => panic!("Incorrect diagnostic")
        };

        let if_block = format!(
            "{}{}{}",
            expr.if_block(db).lbrace(db).as_syntax_node().get_text(db),
            expr.if_block(db).statements(db).as_syntax_node().get_text(db),
            expr.if_block(db).rbrace(db).as_syntax_node().get_text(db)
            );
       
        let u = format!(
            "{}{}{}{}",
            node.get_text(db).chars().take_while(|c| c.is_whitespace()).collect::<String>(),
            expr.if_kw(db).as_syntax_node().get_text_without_trivia(db),
            fixed_condition,
            if_block,
        );

        println!("{:?} -> {:?} -> {:?}", u, fixed_condition, if_block);

        return u;

    }
=======
>>>>>>> 391a5da2
}<|MERGE_RESOLUTION|>--- conflicted
+++ resolved
@@ -3,11 +3,7 @@
 use cairo_lang_filesystem::span::TextSpan;
 use cairo_lang_semantic::diagnostic::SemanticDiagnosticKind;
 use cairo_lang_semantic::SemanticDiagnostic;
-<<<<<<< HEAD
-use cairo_lang_syntax::node::ast::{ExprIf, Condition, Expr, ExprMatch, Pattern};
-=======
-use cairo_lang_syntax::node::ast::{Expr, ExprBinary, ExprMatch, Pattern};
->>>>>>> 391a5da2
+use cairo_lang_syntax::node::ast::{ExprIf, Condition, Expr, ExprBinary, ExprMatch, Pattern};
 use cairo_lang_syntax::node::db::SyntaxGroup;
 use cairo_lang_syntax::node::{SyntaxNode, TypedSyntaxNode};
 use cairo_lang_utils::Upcast;
@@ -207,7 +203,6 @@
             expr.as_syntax_node().get_text_without_trivia(db),
         )
     }
-<<<<<<< HEAD
 
     /// Attempts to fix an unused import by removing it.
     ///
@@ -301,6 +296,4 @@
         return u;
 
     }
-=======
->>>>>>> 391a5da2
 }