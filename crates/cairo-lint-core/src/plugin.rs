use cairo_lang_defs::ids::{FunctionWithBodyId, ModuleId, ModuleItemId};
use cairo_lang_defs::plugin::PluginDiagnostic;
use cairo_lang_semantic::db::SemanticGroup;
use cairo_lang_semantic::plugin::{AnalyzerPlugin, PluginSuite};
use cairo_lang_semantic::Expr;
use cairo_lang_syntax::node::ast::{ElseClause, Expr as AstExpr, ExprBinary, ExprIf, ExprLoop, ExprMatch};
use cairo_lang_syntax::node::kind::SyntaxKind;
use cairo_lang_syntax::node::{TypedStablePtr, TypedSyntaxNode};

use crate::lints::ifs::*;
use crate::lints::manual::*;
use crate::lints::{
<<<<<<< HEAD
    bool_comparison, breaks, double_comparison, double_parens, duplicate_underscore_args, erasing_op, loops,
    single_match
=======
    bool_comparison, breaks, double_comparison, double_parens, duplicate_underscore_args, erasing_op, loop_for_while,
    loops, panic, single_match,
>>>>>>> c6d8f678
};

pub fn cairo_lint_plugin_suite() -> PluginSuite {
    let mut suite = PluginSuite::default();
    suite.add_analyzer_plugin::<CairoLint>();
    suite
}
#[derive(Debug, Default)]
pub struct CairoLint;

#[derive(Debug, PartialEq)]
pub enum CairoLintKind {
    DestructMatch,
    MatchForEquality,
    DoubleComparison,
    DoubleParens,
    EquatableIfLet,
    BreakUnit,
    BoolComparison,
    CollapsibleIfElse,
    DuplicateUnderscoreArgs,
    LoopMatchPopFront,
<<<<<<< HEAD
    ManualUnwrapOrDefault,
=======
    LoopForWhile,
>>>>>>> c6d8f678
    Unknown,
    Panic,
    ErasingOperation,
    ManualOkOr,
    ManualIsSome,
}

pub fn diagnostic_kind_from_message(message: &str) -> CairoLintKind {
    match message {
        single_match::DESTRUCT_MATCH => CairoLintKind::DestructMatch,
        single_match::MATCH_FOR_EQUALITY => CairoLintKind::MatchForEquality,
        double_parens::DOUBLE_PARENS => CairoLintKind::DoubleParens,
        double_comparison::SIMPLIFIABLE_COMPARISON => CairoLintKind::DoubleComparison,
        double_comparison::REDUNDANT_COMPARISON => CairoLintKind::DoubleComparison,
        double_comparison::CONTRADICTORY_COMPARISON => CairoLintKind::DoubleComparison,
        breaks::BREAK_UNIT => CairoLintKind::BreakUnit,
        equatable_if_let::EQUATABLE_IF_LET => CairoLintKind::EquatableIfLet,
        bool_comparison::BOOL_COMPARISON => CairoLintKind::BoolComparison,
        collapsible_if_else::COLLAPSIBLE_IF_ELSE => CairoLintKind::CollapsibleIfElse,
        duplicate_underscore_args::DUPLICATE_UNDERSCORE_ARGS => CairoLintKind::DuplicateUnderscoreArgs,
        loops::LOOP_MATCH_POP_FRONT => CairoLintKind::LoopMatchPopFront,
<<<<<<< HEAD
        manual_unwrap_or_default::MANUAL_UNWRAP_OR_DEFAULT => CairoLintKind::ManualUnwrapOrDefault,
=======
        panic::PANIC_IN_CODE => CairoLintKind::Panic,
        loop_for_while::LOOP_FOR_WHILE => CairoLintKind::LoopForWhile,
>>>>>>> c6d8f678
        erasing_op::ERASING_OPERATION => CairoLintKind::ErasingOperation,
        manual_ok_or::MANUAL_OK_OR => CairoLintKind::ManualOkOr,
        manual_is_some::MANUAL_IS_SOME => CairoLintKind::ManualIsSome,
        _ => CairoLintKind::Unknown,
    }
}

impl AnalyzerPlugin for CairoLint {
    fn diagnostics(&self, db: &dyn SemanticGroup, module_id: ModuleId) -> Vec<PluginDiagnostic> {
        let mut diags = Vec::new();
        let syntax_db = db.upcast();
        let Ok(items) = db.module_items(module_id) else {
            return diags;
        };
        for item in &*items {
            let function_nodes = match item {
                ModuleItemId::Constant(constant_id) => {
                    constant_id.stable_ptr(db.upcast()).lookup(syntax_db).as_syntax_node()
                }
                ModuleItemId::FreeFunction(free_function_id) => {
                    let func_id = FunctionWithBodyId::Free(*free_function_id);
                    check_function(db, func_id, &mut diags);
                    free_function_id.stable_ptr(db.upcast()).lookup(syntax_db).as_syntax_node()
                }
                ModuleItemId::Impl(impl_id) => {
                    let impl_functions = db.impl_functions(*impl_id);
                    let Ok(functions) = impl_functions else {
                        continue;
                    };
                    for (_fn_name, fn_id) in functions.iter() {
                        let func_id = FunctionWithBodyId::Impl(*fn_id);
                        check_function(db, func_id, &mut diags);
                    }
                    impl_id.stable_ptr(db.upcast()).lookup(syntax_db).as_syntax_node()
                }
                _ => continue,
            }
            .descendants(syntax_db);

            for node in function_nodes {
                match node.kind(syntax_db) {
                    SyntaxKind::ExprParenthesized => double_parens::check_double_parens(
                        db.upcast(),
                        &AstExpr::from_syntax_node(db.upcast(), node),
                        &mut diags,
                    ),
                    SyntaxKind::StatementBreak => breaks::check_break(db.upcast(), node, &mut diags),
                    SyntaxKind::ExprIf => equatable_if_let::check_equatable_if_let(
                        db.upcast(),
                        &ExprIf::from_syntax_node(db.upcast(), node),
                        &mut diags,
                    ),
                    SyntaxKind::ExprBinary => {
                        let expr_binary = ExprBinary::from_syntax_node(db.upcast(), node);
                        bool_comparison::check_bool_comparison(db.upcast(), &expr_binary, &mut diags);
                        double_comparison::check_double_comparison(db.upcast(), &expr_binary, &mut diags);
                        erasing_op::check_erasing_operation(db.upcast(), expr_binary, &mut diags);
                    }
                    SyntaxKind::ElseClause => {
                        collapsible_if_else::check_collapsible_if_else(
                            db.upcast(),
                            &ElseClause::from_syntax_node(db.upcast(), node),
                            &mut diags,
                        );
                    }
                    SyntaxKind::ExprLoop => {
                        loop_for_while::check_loop_for_while(
                            db.upcast(),
                            &ExprLoop::from_syntax_node(db.upcast(), node),
                            &mut diags,
                        );
                    }
                    SyntaxKind::ExprMatch => {
                        manual_ok_or::check_manual_ok_or(
                            db.upcast(),
                            &ExprMatch::from_syntax_node(db.upcast(), node.clone()),
                            &mut diags,
                        );
                        manual_is_some::check_manual_is_some(
                            db.upcast(),
                            &ExprMatch::from_syntax_node(db.upcast(), node),
                            &mut diags,
                        );
                    }
                    _ => continue,
                }
            }
        }
        diags
    }
}
fn check_function(db: &dyn SemanticGroup, func_id: FunctionWithBodyId, diagnostics: &mut Vec<PluginDiagnostic>) {
    duplicate_underscore_args::check_duplicate_underscore_args(
        db.function_with_body_signature(func_id).unwrap().params,
        diagnostics,
    );
    let Ok(function_body) = db.function_body(func_id) else {
        return;
    };
    for (_expression_id, expression) in &function_body.arenas.exprs {
        match &expression {
            Expr::If(_) => {
                manual_unwrap_or_default::check_manual_unwrap_or_default(db, &expression, diagnostics, &function_body.arenas)
            }
            Expr::Match(expr_match) => {
                single_match::check_single_match(db, expr_match,  diagnostics, &function_body.arenas);
                manual_unwrap_or_default::check_manual_unwrap_or_default(db, &expression,  diagnostics, &function_body.arenas)
            }
            Expr::Loop(expr_loop) => {
                loops::check_loop_match_pop_front(db, expr_loop, diagnostics, &function_body.arenas)
            }
            Expr::FunctionCall(expr_func) => panic::check_panic_usage(db, expr_func, diagnostics),
            _ => (),
        };
    }
}<|MERGE_RESOLUTION|>--- conflicted
+++ resolved
@@ -10,13 +10,8 @@
 use crate::lints::ifs::*;
 use crate::lints::manual::*;
 use crate::lints::{
-<<<<<<< HEAD
-    bool_comparison, breaks, double_comparison, double_parens, duplicate_underscore_args, erasing_op, loops,
-    single_match
-=======
     bool_comparison, breaks, double_comparison, double_parens, duplicate_underscore_args, erasing_op, loop_for_while,
     loops, panic, single_match,
->>>>>>> c6d8f678
 };
 
 pub fn cairo_lint_plugin_suite() -> PluginSuite {
@@ -39,11 +34,8 @@
     CollapsibleIfElse,
     DuplicateUnderscoreArgs,
     LoopMatchPopFront,
-<<<<<<< HEAD
     ManualUnwrapOrDefault,
-=======
     LoopForWhile,
->>>>>>> c6d8f678
     Unknown,
     Panic,
     ErasingOperation,
@@ -65,12 +57,9 @@
         collapsible_if_else::COLLAPSIBLE_IF_ELSE => CairoLintKind::CollapsibleIfElse,
         duplicate_underscore_args::DUPLICATE_UNDERSCORE_ARGS => CairoLintKind::DuplicateUnderscoreArgs,
         loops::LOOP_MATCH_POP_FRONT => CairoLintKind::LoopMatchPopFront,
-<<<<<<< HEAD
         manual_unwrap_or_default::MANUAL_UNWRAP_OR_DEFAULT => CairoLintKind::ManualUnwrapOrDefault,
-=======
         panic::PANIC_IN_CODE => CairoLintKind::Panic,
         loop_for_while::LOOP_FOR_WHILE => CairoLintKind::LoopForWhile,
->>>>>>> c6d8f678
         erasing_op::ERASING_OPERATION => CairoLintKind::ErasingOperation,
         manual_ok_or::MANUAL_OK_OR => CairoLintKind::ManualOkOr,
         manual_is_some::MANUAL_IS_SOME => CairoLintKind::ManualIsSome,
