use cairo_lang_defs::ids::{FunctionWithBodyId, ModuleId, ModuleItemId};
use cairo_lang_defs::plugin::PluginDiagnostic;
use cairo_lang_semantic::db::SemanticGroup;
use cairo_lang_semantic::plugin::{AnalyzerPlugin, PluginSuite};
use cairo_lang_semantic::Expr;
use cairo_lang_syntax::node::ast::{ElseClause, Expr as AstExpr, ExprBinary, ExprIf, ExprLoop, ExprMatch};
use cairo_lang_syntax::node::kind::SyntaxKind;
use cairo_lang_syntax::node::{TypedStablePtr, TypedSyntaxNode};

use crate::lints::ifs::*;
use crate::lints::manual::*;
use crate::lints::{
<<<<<<< HEAD
    bool_comparison, breaks, double_comparison, double_parens, duplicate_underscore_args, eq_op, erasing_op, loops,
    single_match,
=======
    bitwise_for_parity_check, bool_comparison, breaks, double_comparison, double_parens, duplicate_underscore_args,
    erasing_op, loop_for_while, loops, panic, single_match,
>>>>>>> 46a8f5a0
};

pub fn cairo_lint_plugin_suite() -> PluginSuite {
    let mut suite = PluginSuite::default();
    suite.add_analyzer_plugin::<CairoLint>();
    suite
}
#[derive(Debug, Default)]
pub struct CairoLint;

#[derive(Debug, PartialEq)]
pub enum CairoLintKind {
    DestructMatch,
    MatchForEquality,
    DoubleComparison,
    DoubleParens,
    EquatableIfLet,
    BreakUnit,
    BoolComparison,
    CollapsibleIfElse,
    DuplicateUnderscoreArgs,
    LoopMatchPopFront,
    BitwiseForParityCheck,
    LoopForWhile,
    Unknown,
    Panic,
    ErasingOperation,
    ManualOkOr,
    ManualIsSome,
    ManualIsNone,
    ManualExpect,
}

pub fn diagnostic_kind_from_message(message: &str) -> CairoLintKind {
    match message {
        single_match::DESTRUCT_MATCH => CairoLintKind::DestructMatch,
        single_match::MATCH_FOR_EQUALITY => CairoLintKind::MatchForEquality,
        double_parens::DOUBLE_PARENS => CairoLintKind::DoubleParens,
        double_comparison::SIMPLIFIABLE_COMPARISON => CairoLintKind::DoubleComparison,
        double_comparison::REDUNDANT_COMPARISON => CairoLintKind::DoubleComparison,
        double_comparison::CONTRADICTORY_COMPARISON => CairoLintKind::DoubleComparison,
        breaks::BREAK_UNIT => CairoLintKind::BreakUnit,
        equatable_if_let::EQUATABLE_IF_LET => CairoLintKind::EquatableIfLet,
        bool_comparison::BOOL_COMPARISON => CairoLintKind::BoolComparison,
        collapsible_if_else::COLLAPSIBLE_IF_ELSE => CairoLintKind::CollapsibleIfElse,
        duplicate_underscore_args::DUPLICATE_UNDERSCORE_ARGS => CairoLintKind::DuplicateUnderscoreArgs,
        loops::LOOP_MATCH_POP_FRONT => CairoLintKind::LoopMatchPopFront,
        panic::PANIC_IN_CODE => CairoLintKind::Panic,
        loop_for_while::LOOP_FOR_WHILE => CairoLintKind::LoopForWhile,
        erasing_op::ERASING_OPERATION => CairoLintKind::ErasingOperation,
        manual_ok_or::MANUAL_OK_OR => CairoLintKind::ManualOkOr,
        bitwise_for_parity_check::BITWISE_FOR_PARITY => CairoLintKind::BitwiseForParityCheck,
        manual_is_some::MANUAL_IS_SOME => CairoLintKind::ManualIsSome,
        manual_is_none::MANUAL_IS_NONE => CairoLintKind::ManualIsNone,
        manual_expect::MANUAL_EXPECT => CairoLintKind::ManualExpect,
        _ => CairoLintKind::Unknown,
    }
}

impl AnalyzerPlugin for CairoLint {
    fn diagnostics(&self, db: &dyn SemanticGroup, module_id: ModuleId) -> Vec<PluginDiagnostic> {
        let mut diags = Vec::new();
        let syntax_db = db.upcast();
        let Ok(items) = db.module_items(module_id) else {
            return diags;
        };
        for item in &*items {
            let function_nodes = match item {
                ModuleItemId::Constant(constant_id) => {
                    constant_id.stable_ptr(db.upcast()).lookup(syntax_db).as_syntax_node()
                }
                ModuleItemId::FreeFunction(free_function_id) => {
                    let func_id = FunctionWithBodyId::Free(*free_function_id);
                    check_function(db, func_id, &mut diags);
                    free_function_id.stable_ptr(db.upcast()).lookup(syntax_db).as_syntax_node()
                }
                ModuleItemId::Impl(impl_id) => {
                    let impl_functions = db.impl_functions(*impl_id);
                    let Ok(functions) = impl_functions else {
                        continue;
                    };
                    for (_fn_name, fn_id) in functions.iter() {
                        let func_id = FunctionWithBodyId::Impl(*fn_id);
                        check_function(db, func_id, &mut diags);
                    }
                    impl_id.stable_ptr(db.upcast()).lookup(syntax_db).as_syntax_node()
                }
                _ => continue,
            }
            .descendants(syntax_db);

            for node in function_nodes {
                match node.kind(syntax_db) {
                    SyntaxKind::ExprParenthesized => double_parens::check_double_parens(
                        db.upcast(),
                        &AstExpr::from_syntax_node(db.upcast(), node),
                        &mut diags,
                    ),
                    SyntaxKind::StatementBreak => breaks::check_break(db.upcast(), node, &mut diags),
                    SyntaxKind::ExprIf => equatable_if_let::check_equatable_if_let(
                        db.upcast(),
                        &ExprIf::from_syntax_node(db.upcast(), node),
                        &mut diags,
                    ),
                    SyntaxKind::ExprBinary => {
                        let expr_binary = ExprBinary::from_syntax_node(db.upcast(), node);
                        bool_comparison::check_bool_comparison(db.upcast(), &expr_binary, &mut diags);
                        double_comparison::check_double_comparison(db.upcast(), &expr_binary, &mut diags);
<<<<<<< HEAD
                        eq_op::check_eq_op(db.upcast(), &expr_binary, &mut diags);
=======
                        bitwise_for_parity_check::check_bitwise_for_parity(db.upcast(), &expr_binary, &mut diags);
>>>>>>> 46a8f5a0
                        erasing_op::check_erasing_operation(db.upcast(), expr_binary, &mut diags);
                    }
                    SyntaxKind::ElseClause => {
                        collapsible_if_else::check_collapsible_if_else(
                            db.upcast(),
                            &ElseClause::from_syntax_node(db.upcast(), node),
                            &mut diags,
                        );
                    }
                    SyntaxKind::ExprLoop => {
                        loop_for_while::check_loop_for_while(
                            db.upcast(),
                            &ExprLoop::from_syntax_node(db.upcast(), node),
                            &mut diags,
                        );
                    }
                    SyntaxKind::ExprMatch => {
                        manual_ok_or::check_manual_ok_or(
                            db.upcast(),
                            &ExprMatch::from_syntax_node(db.upcast(), node.clone()),
                            &mut diags,
                        );
                        manual_is_some::check_manual_is_some(
                            db.upcast(),
                            &ExprMatch::from_syntax_node(db.upcast(), node.clone()),
                            &mut diags,
                        );
                        manual_is_none::check_manual_is_none(
                            db.upcast(),
                            &ExprMatch::from_syntax_node(db.upcast(), node.clone()),
                            &mut diags,
                        );
                        manual_expect::check_manual_expect(
                            db.upcast(),
                            &ExprMatch::from_syntax_node(db.upcast(), node.clone()),
                            &mut diags,
                        );
                    }
                    _ => continue,
                }
            }
        }
        diags
    }
}
fn check_function(db: &dyn SemanticGroup, func_id: FunctionWithBodyId, diagnostics: &mut Vec<PluginDiagnostic>) {
    duplicate_underscore_args::check_duplicate_underscore_args(
        db.function_with_body_signature(func_id).unwrap().params,
        diagnostics,
    );
    let Ok(function_body) = db.function_body(func_id) else {
        return;
    };
    for (_expression_id, expression) in &function_body.arenas.exprs {
        match &expression {
            Expr::Match(expr_match) => {
                single_match::check_single_match(db, expr_match, diagnostics, &function_body.arenas)
            }
            Expr::Loop(expr_loop) => {
                loops::check_loop_match_pop_front(db, expr_loop, diagnostics, &function_body.arenas)
            }
            Expr::FunctionCall(expr_func) => panic::check_panic_usage(db, expr_func, diagnostics),
            _ => (),
        };
    }
}<|MERGE_RESOLUTION|>--- conflicted
+++ resolved
@@ -10,13 +10,8 @@
 use crate::lints::ifs::*;
 use crate::lints::manual::*;
 use crate::lints::{
-<<<<<<< HEAD
-    bool_comparison, breaks, double_comparison, double_parens, duplicate_underscore_args, eq_op, erasing_op, loops,
-    single_match,
-=======
     bitwise_for_parity_check, bool_comparison, breaks, double_comparison, double_parens, duplicate_underscore_args,
-    erasing_op, loop_for_while, loops, panic, single_match,
->>>>>>> 46a8f5a0
+    erasing_op, loop_for_while, loops, panic, single_match,eq_op
 };
 
 pub fn cairo_lint_plugin_suite() -> PluginSuite {
@@ -125,11 +120,8 @@
                         let expr_binary = ExprBinary::from_syntax_node(db.upcast(), node);
                         bool_comparison::check_bool_comparison(db.upcast(), &expr_binary, &mut diags);
                         double_comparison::check_double_comparison(db.upcast(), &expr_binary, &mut diags);
-<<<<<<< HEAD
                         eq_op::check_eq_op(db.upcast(), &expr_binary, &mut diags);
-=======
                         bitwise_for_parity_check::check_bitwise_for_parity(db.upcast(), &expr_binary, &mut diags);
->>>>>>> 46a8f5a0
                         erasing_op::check_erasing_operation(db.upcast(), expr_binary, &mut diags);
                     }
                     SyntaxKind::ElseClause => {
