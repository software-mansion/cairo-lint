--- conflicted
+++ resolved
@@ -3,19 +3,11 @@
 use cairo_lang_semantic::db::SemanticGroup;
 use cairo_lang_semantic::plugin::{AnalyzerPlugin, PluginSuite};
 use cairo_lang_semantic::Expr;
-<<<<<<< HEAD
-use cairo_lang_syntax::node::ast::{ExprIf, Expr as AstExpr};
+use cairo_lang_syntax::node::ast::{ExprIf, {Expr as AstExpr}, ExprBinary};
 use cairo_lang_syntax::node::kind::SyntaxKind;
 use cairo_lang_syntax::node::{TypedStablePtr, TypedSyntaxNode};
 
-use crate::lints::{breaks, double_parens, loops, single_match, equatable_if_let};
-=======
-use cairo_lang_syntax::node::ast::{Expr as AstExpr, ExprBinary};
-use cairo_lang_syntax::node::kind::SyntaxKind;
-use cairo_lang_syntax::node::{TypedStablePtr, TypedSyntaxNode};
-
-use crate::lints::{bool_comparison, breaks, double_parens, loops, single_match};
->>>>>>> 391a5da2
+use crate::lints::{bool_comparison, breaks, double_parens, loops, single_match, equatable_if_let};
 
 pub fn cairo_lint_plugin_suite() -> PluginSuite {
     let mut suite = PluginSuite::default();
@@ -42,11 +34,8 @@
         single_match::MATCH_FOR_EQUALITY => CairoLintKind::MatchForEquality,
         double_parens::DOUBLE_PARENS => CairoLintKind::DoubleParens,
         breaks::BREAK_UNIT => CairoLintKind::BreakUnit,
-<<<<<<< HEAD
         equatable_if_let::EQUATABLE_IF_LET => CairoLintKind::EquatableIfLet,
-=======
         bool_comparison::BOOL_COMPARISON => CairoLintKind::BoolComparison,
->>>>>>> 391a5da2
         _ => CairoLintKind::Unknown,
     }
 }
@@ -97,18 +86,15 @@
                         &mut diags,
                     ),
                     SyntaxKind::StatementBreak => breaks::check_break(db.upcast(), node, &mut diags),
-<<<<<<< HEAD
                     SyntaxKind::ExprIf => equatable_if_let::check_equatable_if_let(
                         db.upcast(),
                         &ExprIf::from_syntax_node(db.upcast(), node),
                         &mut diags,
                     ),
-=======
                     SyntaxKind::ExprBinary => {
                         let expr_binary = ExprBinary::from_syntax_node(db.upcast(), node);
                         bool_comparison::check_bool_comparison(db.upcast(), expr_binary, &mut diags);
                     }
->>>>>>> 391a5da2
                     _ => continue,
                 }
             }
