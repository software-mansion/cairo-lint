--- conflicted
+++ resolved
@@ -7,14 +7,8 @@
 use cairo_lang_syntax::node::kind::SyntaxKind;
 use cairo_lang_syntax::node::{TypedStablePtr, TypedSyntaxNode};
 
-<<<<<<< HEAD
-use crate::lints::{collapsible_if_else, bool_comparison, breaks, double_comparison, double_parens, loops, single_match};
-=======
-use crate::lints::{
-    bool_comparison, breaks, double_comparison, double_parens, duplicate_underscore_args, loops, single_match,
-};
+use crate::lints::{collapsible_if_else, bool_comparison, breaks, double_comparison, double_parens, duplicate_underscore_args, loops, single_match};
 use crate::plugin::duplicate_underscore_args::check_duplicate_underscore_args;
->>>>>>> 2541f29f
 
 pub fn cairo_lint_plugin_suite() -> PluginSuite {
     let mut suite = PluginSuite::default();
@@ -33,11 +27,8 @@
     Unknown,
     BreakUnit,
     BoolComparison,
-<<<<<<< HEAD
     CollapsibleIfElse,
-=======
     DuplicateUnderscoreArgs,
->>>>>>> 2541f29f
 }
 
 pub fn diagnostic_kind_from_message(message: &str) -> CairoLintKind {
@@ -50,11 +41,8 @@
         double_comparison::CONTRADICTORY_COMPARISON => CairoLintKind::DoubleComparison,
         breaks::BREAK_UNIT => CairoLintKind::BreakUnit,
         bool_comparison::BOOL_COMPARISON => CairoLintKind::BoolComparison,
-<<<<<<< HEAD
         collapsible_if_else::COLLAPSIBLE_IF_ELSE => CairoLintKind::CollapsibleIfElse,
-=======
         duplicate_underscore_args::DUPLICATE_UNDERSCORE_ARGS => CairoLintKind::DuplicateUnderscoreArgs,
->>>>>>> 2541f29f
         _ => CairoLintKind::Unknown,
     }
 }
