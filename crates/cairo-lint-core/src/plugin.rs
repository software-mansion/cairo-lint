--- conflicted
+++ resolved
@@ -10,13 +10,8 @@
 use crate::lints::ifs::*;
 use crate::lints::manual::*;
 use crate::lints::{
-<<<<<<< HEAD
-    bitwise_for_parity_check, bool_comparison, breaks, comparison_to_empty, double_comparison, double_parens,
-    duplicate_underscore_args, erasing_op, loop_for_while, loops, panic, single_match,
-=======
     bitwise_for_parity_check, bool_comparison, breaks, double_comparison, double_parens, duplicate_underscore_args,
-    eq_op, erasing_op, loop_for_while, loops, panic, single_match,
->>>>>>> 00f66228
+    erasing_op, loop_for_while, loops, panic, single_match,
 };
 
 pub fn cairo_lint_plugin_suite() -> PluginSuite {
