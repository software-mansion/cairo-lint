--- conflicted
+++ resolved
@@ -3,12 +3,7 @@
 use cairo_lang_semantic::Expr;
 use cairo_lang_semantic::db::SemanticGroup;
 use cairo_lang_semantic::plugin::{AnalyzerPlugin, PluginSuite};
-<<<<<<< HEAD
-use cairo_lang_semantic::Expr;
-use cairo_lang_syntax::node::ast::{ElseClause, Expr as AstExpr, ExprBinary, ExprIf, ExprLoop};
-=======
-use cairo_lang_syntax::node::ast::{ElseClause, Expr as AstExpr, ExprBinary, ExprIf, ExprMatch};
->>>>>>> 84ab4da2
+use cairo_lang_syntax::node::ast::{ElseClause, Expr as AstExpr, ExprBinary, ExprIf, ExprLoop, ExprMatch};
 use cairo_lang_syntax::node::kind::SyntaxKind;
 use cairo_lang_syntax::node::{TypedStablePtr, TypedSyntaxNode};
 
@@ -58,11 +53,8 @@
         collapsible_if_else::COLLAPSIBLE_IF_ELSE => CairoLintKind::CollapsibleIfElse,
         duplicate_underscore_args::DUPLICATE_UNDERSCORE_ARGS => CairoLintKind::DuplicateUnderscoreArgs,
         loops::LOOP_MATCH_POP_FRONT => CairoLintKind::LoopMatchPopFront,
-<<<<<<< HEAD
         loop_for_while::LOOP_FOR_WHILE => CairoLintKind::LoopForWhile,
-=======
         manual_ok_or::MANUAL_OK_OR => CairoLintKind::ManualOkOr,
->>>>>>> 84ab4da2
         _ => CairoLintKind::Unknown,
     }
 }
@@ -124,17 +116,17 @@
                             &mut diags,
                         );
                     }
-<<<<<<< HEAD
                     SyntaxKind::ExprLoop => {
                         loop_for_while::check_loop_for_while(
                             db.upcast(),
                             &ExprLoop::from_syntax_node(db.upcast(), node),
-=======
+                            &mut diags,
+                        );
+                    }
                     SyntaxKind::ExprMatch => {
                         manual_ok_or::check_manual_ok_or(
                             db.upcast(),
                             &ExprMatch::from_syntax_node(db.upcast(), node),
->>>>>>> 84ab4da2
                             &mut diags,
                         );
                     }
