use cairo_lang_defs::ids::{ModuleId, ModuleItemId};
use cairo_lang_defs::plugin::PluginDiagnostic;
use cairo_lang_diagnostics::Severity;
use cairo_lang_semantic::db::SemanticGroup;
use cairo_lang_semantic::plugin::{AnalyzerPlugin, PluginSuite};
<<<<<<< HEAD
use cairo_lang_syntax::node::ast::{BinaryOperator, Expr, ExprMatch};
use cairo_lang_syntax::node::db::SyntaxGroup;
=======
use cairo_lang_syntax::node::ast::{Expr, ExprMatch};
>>>>>>> b9a1161a
use cairo_lang_syntax::node::kind::SyntaxKind;
use cairo_lang_syntax::node::{TypedStablePtr, TypedSyntaxNode};

use crate::lints::{double_parens, single_match};

pub fn cairo_lint_plugin_suite() -> PluginSuite {
    let mut suite = PluginSuite::default();
    suite.add_analyzer_plugin::<CairoLint>();
    suite
}
#[derive(Debug, Default)]
pub struct CairoLint;

#[derive(Debug, PartialEq)]
pub enum CairoLintKind {
    DestructMatch,
    MatchForEquality,
<<<<<<< HEAD
    DoubleComparison,
=======
    DoubleParens,
>>>>>>> b9a1161a
    Unknown,
}

pub fn diagnostic_kind_from_message(message: &str) -> CairoLintKind {
    match message {
<<<<<<< HEAD
        CairoLint::DESTRUCT_MATCH => CairoLintKind::DestructMatch,
        CairoLint::MATCH_FOR_EQUALITY => CairoLintKind::MatchForEquality,
        CairoLint::DOUBLE_COMPARISON => CairoLintKind::DoubleComparison,
=======
        single_match::DESTRUCT_MATCH => CairoLintKind::DestructMatch,
        single_match::MATCH_FOR_EQUALITY => CairoLintKind::MatchForEquality,
        double_parens::DOUBLE_PARENS => CairoLintKind::DoubleParens,
>>>>>>> b9a1161a
        _ => CairoLintKind::Unknown,
    }
}

impl CairoLint {
    const DESTRUCT_MATCH: &'static str =
        "you seem to be trying to use `match` for destructuring a single pattern. Consider using `if let`";
    const MATCH_FOR_EQUALITY: &'static str =
        "you seem to be trying to use `match` for an equality check. Consider using `if`";
    const DOUBLE_COMPARISON: &'static str =
        "redundant double comparison found. Consider simplifying to a single comparison.";

    pub fn check_double_comparison(&self, db: &dyn SyntaxGroup, expr: &Expr, diagnostics: &mut Vec<PluginDiagnostic>) {
        if let Expr::Binary(binary_op) = expr {
            let lhs = binary_op.lhs(db);
            let rhs = binary_op.rhs(db);

            if let (Some(lhs_op), Some(rhs_op)) =
                (self.extract_binary_operator(&lhs, db), self.extract_binary_operator(&rhs, db))
            {
                if (matches!(lhs_op, BinaryOperator::EqEq(_)) && matches!(rhs_op, BinaryOperator::LT(_)))
                    || (matches!(lhs_op, BinaryOperator::LT(_)) && matches!(rhs_op, BinaryOperator::EqEq(_)))
                    || (matches!(lhs_op, BinaryOperator::GE(_)) && matches!(rhs_op, BinaryOperator::GT(_)))
                    || (matches!(lhs_op, BinaryOperator::LE(_)) && matches!(rhs_op, BinaryOperator::LT(_)))
                {
                    diagnostics.push(PluginDiagnostic {
                        stable_ptr: expr.stable_ptr().untyped(),
                        message: Self::DOUBLE_COMPARISON.to_string(),
                        severity: Severity::Warning,
                    });
                }
            }
        }
    }

    fn extract_binary_operator(&self, expr: &Expr, db: &dyn SyntaxGroup) -> Option<BinaryOperator> {
        if let Expr::Binary(binary_op) = expr { Some(binary_op.op(db)) } else { None }
    }
}

impl AnalyzerPlugin for CairoLint {
    fn diagnostics(&self, db: &dyn SemanticGroup, module_id: ModuleId) -> Vec<PluginDiagnostic> {
        let mut diags = Vec::new();
        let Ok(items) = db.module_items(module_id) else {
            return diags;
        };
        for item in items.iter() {
            match item {
                ModuleItemId::FreeFunction(func_id) => {
                    //
                    let func = db.module_free_function_by_id(*func_id).unwrap().unwrap();
                    let descendants = func.as_syntax_node().descendants(db.upcast());
                    for descendant in descendants.into_iter() {
                        match descendant.kind(db.upcast()) {
                            SyntaxKind::ExprMatch => single_match::check_single_match(
                                db.upcast(),
                                &ExprMatch::from_syntax_node(db.upcast(), descendant),
                                &mut diags,
                                &module_id,
                            ),
<<<<<<< HEAD
                            SyntaxKind::ExprBinary => CairoLint::check_double_comparison(
                                &CairoLint,
=======
                            SyntaxKind::ExprParenthesized => double_parens::check_double_parens(
>>>>>>> b9a1161a
                                db.upcast(),
                                &Expr::from_syntax_node(db.upcast(), descendant),
                                &mut diags,
                            ),
                            SyntaxKind::ItemExternFunction => (),
                            _ => (),
                        }
                    }
                }
                ModuleItemId::ExternFunction(_) => (),
                _ => (),
            }
        }
        diags
    }
}<|MERGE_RESOLUTION|>--- conflicted
+++ resolved
@@ -3,12 +3,8 @@
 use cairo_lang_diagnostics::Severity;
 use cairo_lang_semantic::db::SemanticGroup;
 use cairo_lang_semantic::plugin::{AnalyzerPlugin, PluginSuite};
-<<<<<<< HEAD
 use cairo_lang_syntax::node::ast::{BinaryOperator, Expr, ExprMatch};
 use cairo_lang_syntax::node::db::SyntaxGroup;
-=======
-use cairo_lang_syntax::node::ast::{Expr, ExprMatch};
->>>>>>> b9a1161a
 use cairo_lang_syntax::node::kind::SyntaxKind;
 use cairo_lang_syntax::node::{TypedStablePtr, TypedSyntaxNode};
 
@@ -26,25 +22,17 @@
 pub enum CairoLintKind {
     DestructMatch,
     MatchForEquality,
-<<<<<<< HEAD
     DoubleComparison,
-=======
     DoubleParens,
->>>>>>> b9a1161a
     Unknown,
 }
 
 pub fn diagnostic_kind_from_message(message: &str) -> CairoLintKind {
     match message {
-<<<<<<< HEAD
-        CairoLint::DESTRUCT_MATCH => CairoLintKind::DestructMatch,
-        CairoLint::MATCH_FOR_EQUALITY => CairoLintKind::MatchForEquality,
-        CairoLint::DOUBLE_COMPARISON => CairoLintKind::DoubleComparison,
-=======
         single_match::DESTRUCT_MATCH => CairoLintKind::DestructMatch,
         single_match::MATCH_FOR_EQUALITY => CairoLintKind::MatchForEquality,
         double_parens::DOUBLE_PARENS => CairoLintKind::DoubleParens,
->>>>>>> b9a1161a
+        CairoLint::DOUBLE_COMPARISON => CairoLintKind::DoubleComparison,
         _ => CairoLintKind::Unknown,
     }
 }
@@ -105,12 +93,13 @@
                                 &mut diags,
                                 &module_id,
                             ),
-<<<<<<< HEAD
                             SyntaxKind::ExprBinary => CairoLint::check_double_comparison(
                                 &CairoLint,
-=======
+                                b.upcast(),
+                                &Expr::from_syntax_node(db.upcast(), descendant),
+                                &mut diags,
+                            ),
                             SyntaxKind::ExprParenthesized => double_parens::check_double_parens(
->>>>>>> b9a1161a
                                 db.upcast(),
                                 &Expr::from_syntax_node(db.upcast(), descendant),
                                 &mut diags,
