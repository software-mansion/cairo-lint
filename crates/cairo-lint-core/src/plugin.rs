use cairo_lang_defs::ids::{FunctionWithBodyId, ModuleId, ModuleItemId};
use cairo_lang_defs::plugin::PluginDiagnostic;
use cairo_lang_semantic::db::SemanticGroup;
use cairo_lang_semantic::plugin::{AnalyzerPlugin, PluginSuite};
use cairo_lang_semantic::Expr;
<<<<<<< HEAD
use cairo_lang_syntax::node::ast::{Expr as AstExpr, ExprBinary, ExprIf};
=======
use cairo_lang_syntax::node::ast::{ElseClause, Expr as AstExpr, ExprBinary};
>>>>>>> 9d605026
use cairo_lang_syntax::node::kind::SyntaxKind;
use cairo_lang_syntax::node::{TypedStablePtr, TypedSyntaxNode};

use crate::lints::{
<<<<<<< HEAD
    bool_comparison, breaks, double_comparison, double_parens, duplicate_underscore_args, equatable_if_let, loops,
=======
    bool_comparison, breaks, collapsible_if_else, double_comparison, double_parens, duplicate_underscore_args, loops,
>>>>>>> 9d605026
    single_match,
};

pub fn cairo_lint_plugin_suite() -> PluginSuite {
    let mut suite = PluginSuite::default();
    suite.add_analyzer_plugin::<CairoLint>();
    suite
}
#[derive(Debug, Default)]
pub struct CairoLint;

#[derive(Debug, PartialEq)]
pub enum CairoLintKind {
    DestructMatch,
    MatchForEquality,
    DoubleComparison,
    DoubleParens,
<<<<<<< HEAD
    EquatableIfLet,
    Unknown,
=======
>>>>>>> 9d605026
    BreakUnit,
    BoolComparison,
    CollapsibleIfElse,
    DuplicateUnderscoreArgs,
    LoopMatchPopFront,
    Unknown,
}

pub fn diagnostic_kind_from_message(message: &str) -> CairoLintKind {
    match message {
        single_match::DESTRUCT_MATCH => CairoLintKind::DestructMatch,
        single_match::MATCH_FOR_EQUALITY => CairoLintKind::MatchForEquality,
        double_parens::DOUBLE_PARENS => CairoLintKind::DoubleParens,
        double_comparison::SIMPLIFIABLE_COMPARISON => CairoLintKind::DoubleComparison,
        double_comparison::REDUNDANT_COMPARISON => CairoLintKind::DoubleComparison,
        double_comparison::CONTRADICTORY_COMPARISON => CairoLintKind::DoubleComparison,
        breaks::BREAK_UNIT => CairoLintKind::BreakUnit,
        equatable_if_let::EQUATABLE_IF_LET => CairoLintKind::EquatableIfLet,
        bool_comparison::BOOL_COMPARISON => CairoLintKind::BoolComparison,
        collapsible_if_else::COLLAPSIBLE_IF_ELSE => CairoLintKind::CollapsibleIfElse,
        duplicate_underscore_args::DUPLICATE_UNDERSCORE_ARGS => CairoLintKind::DuplicateUnderscoreArgs,
        loops::LOOP_MATCH_POP_FRONT => CairoLintKind::LoopMatchPopFront,
        _ => CairoLintKind::Unknown,
    }
}

impl AnalyzerPlugin for CairoLint {
    fn diagnostics(&self, db: &dyn SemanticGroup, module_id: ModuleId) -> Vec<PluginDiagnostic> {
        let mut diags = Vec::new();
        let syntax_db = db.upcast();
        let Ok(items) = db.module_items(module_id) else {
            return diags;
        };
        for item in &*items {
            let function_nodes = match item {
                ModuleItemId::Constant(constant_id) => {
                    constant_id.stable_ptr(db.upcast()).lookup(syntax_db).as_syntax_node()
                }
                ModuleItemId::FreeFunction(free_function_id) => {
                    let func_id = FunctionWithBodyId::Free(*free_function_id);
                    duplicate_underscore_args::check_duplicate_underscore_args(
                        db.function_with_body_signature(func_id).unwrap().params,
                        &mut diags,
                    );
                    let Ok(function_body) = db.function_body(func_id) else {
                        continue;
                    };
                    for (_expression_id, expression) in &function_body.arenas.exprs {
                        match &expression {
                            Expr::Match(expr_match) => {
                                single_match::check_single_match(db, expr_match, &mut diags, &function_body.arenas)
                            }
                            Expr::Loop(expr_loop) => {
                                loops::check_loop_match_pop_front(db, expr_loop, &mut diags, &function_body.arenas)
                            }
                            _ => (),
                        };
                    }
                    free_function_id.stable_ptr(db.upcast()).lookup(syntax_db).as_syntax_node()
                }
                ModuleItemId::Impl(impl_id) => {
                    let impl_functions = db.impl_functions(*impl_id);
                    let Ok(functions) = impl_functions else {
                        continue;
                    };
                    for (_fn_name, fn_id) in functions.iter() {
                        let Ok(function_body) = db.function_body(FunctionWithBodyId::Impl(*fn_id)) else {
                            continue;
                        };
                        for (_expression_id, expression) in &function_body.arenas.exprs {
                            match &expression {
                                Expr::Match(expr_match) => {
                                    single_match::check_single_match(db, expr_match, &mut diags, &function_body.arenas)
                                }
                                Expr::Loop(expr_loop) => {
                                    loops::check_loop_match_pop_front(db, expr_loop, &mut diags, &function_body.arenas)
                                }
                                _ => (),
                            };
                        }
                    }
                    impl_id.stable_ptr(db.upcast()).lookup(syntax_db).as_syntax_node()
                }
                _ => continue,
            }
            .descendants(syntax_db);

            for node in function_nodes {
                match node.kind(syntax_db) {
                    SyntaxKind::ExprParenthesized => double_parens::check_double_parens(
                        db.upcast(),
                        &AstExpr::from_syntax_node(db.upcast(), node),
                        &mut diags,
                    ),
                    SyntaxKind::StatementBreak => breaks::check_break(db.upcast(), node, &mut diags),
                    SyntaxKind::ExprIf => equatable_if_let::check_equatable_if_let(
                        db.upcast(),
                        &ExprIf::from_syntax_node(db.upcast(), node),
                        &mut diags,
                    ),
                    SyntaxKind::ExprBinary => {
                        let expr_binary = ExprBinary::from_syntax_node(db.upcast(), node);
                        bool_comparison::check_bool_comparison(db.upcast(), &expr_binary, &mut diags);
                        double_comparison::check_double_comparison(db.upcast(), &expr_binary, &mut diags);
                    }
<<<<<<< HEAD
=======
                    SyntaxKind::ElseClause => {
                        collapsible_if_else::check_collapsible_if_else(
                            db.upcast(),
                            &ElseClause::from_syntax_node(db.upcast(), node),
                            &mut diags,
                        );
                    }
                    SyntaxKind::StatementBreak => breaks::check_break(db.upcast(), node, &mut diags),
>>>>>>> 9d605026
                    _ => continue,
                }
            }
        }
        diags
    }
}<|MERGE_RESOLUTION|>--- conflicted
+++ resolved
@@ -3,21 +3,13 @@
 use cairo_lang_semantic::db::SemanticGroup;
 use cairo_lang_semantic::plugin::{AnalyzerPlugin, PluginSuite};
 use cairo_lang_semantic::Expr;
-<<<<<<< HEAD
-use cairo_lang_syntax::node::ast::{Expr as AstExpr, ExprBinary, ExprIf};
-=======
-use cairo_lang_syntax::node::ast::{ElseClause, Expr as AstExpr, ExprBinary};
->>>>>>> 9d605026
+use cairo_lang_syntax::node::ast::{ExprIf, ElseClause, Expr as AstExpr, ExprBinary};
 use cairo_lang_syntax::node::kind::SyntaxKind;
 use cairo_lang_syntax::node::{TypedStablePtr, TypedSyntaxNode};
 
 use crate::lints::{
-<<<<<<< HEAD
-    bool_comparison, breaks, double_comparison, double_parens, duplicate_underscore_args, equatable_if_let, loops,
-=======
     bool_comparison, breaks, collapsible_if_else, double_comparison, double_parens, duplicate_underscore_args, loops,
->>>>>>> 9d605026
-    single_match,
+    single_match, equatable_if_let
 };
 
 pub fn cairo_lint_plugin_suite() -> PluginSuite {
@@ -34,11 +26,8 @@
     MatchForEquality,
     DoubleComparison,
     DoubleParens,
-<<<<<<< HEAD
     EquatableIfLet,
     Unknown,
-=======
->>>>>>> 9d605026
     BreakUnit,
     BoolComparison,
     CollapsibleIfElse,
@@ -144,8 +133,6 @@
                         bool_comparison::check_bool_comparison(db.upcast(), &expr_binary, &mut diags);
                         double_comparison::check_double_comparison(db.upcast(), &expr_binary, &mut diags);
                     }
-<<<<<<< HEAD
-=======
                     SyntaxKind::ElseClause => {
                         collapsible_if_else::check_collapsible_if_else(
                             db.upcast(),
@@ -154,7 +141,6 @@
                         );
                     }
                     SyntaxKind::StatementBreak => breaks::check_break(db.upcast(), node, &mut diags),
->>>>>>> 9d605026
                     _ => continue,
                 }
             }
