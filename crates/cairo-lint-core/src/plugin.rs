use cairo_lang_defs::ids::{FunctionWithBodyId, ModuleId, ModuleItemId};
use cairo_lang_defs::plugin::PluginDiagnostic;
use cairo_lang_semantic::db::SemanticGroup;
use cairo_lang_semantic::plugin::{AnalyzerPlugin, PluginSuite};
use cairo_lang_semantic::Expr;
use cairo_lang_syntax::node::ast::{ElseClause, Expr as AstExpr, ExprBinary, ExprIf, ExprLoop, ExprMatch};
use cairo_lang_syntax::node::kind::SyntaxKind;
use cairo_lang_syntax::node::{TypedStablePtr, TypedSyntaxNode};

use crate::lints::ifs::*;
use crate::lints::manual::*;
use crate::lints::{
    bitwise_for_parity_check, bool_comparison, breaks, double_comparison, double_parens, duplicate_underscore_args,
    erasing_op, loop_for_while, loops, panic, single_match,
};

pub fn cairo_lint_plugin_suite() -> PluginSuite {
    let mut suite = PluginSuite::default();
    suite.add_analyzer_plugin::<CairoLint>();
    suite
}
#[derive(Debug, Default)]
pub struct CairoLint;

#[derive(Debug, PartialEq)]
pub enum CairoLintKind {
    DestructMatch,
    MatchForEquality,
    DoubleComparison,
    DoubleParens,
    EquatableIfLet,
    BreakUnit,
    BoolComparison,
    CollapsibleIfElse,
    DuplicateUnderscoreArgs,
    LoopMatchPopFront,
<<<<<<< HEAD
    ManualAssert,
=======
    BitwiseForParityCheck,
>>>>>>> cc642608
    LoopForWhile,
    Unknown,
    Panic,
    ErasingOperation,
    ManualOkOr,
    ManualIsSome,
    ManualIsNone,
    ManualExpect,
}

pub fn diagnostic_kind_from_message(message: &str) -> CairoLintKind {
    match message {
        single_match::DESTRUCT_MATCH => CairoLintKind::DestructMatch,
        single_match::MATCH_FOR_EQUALITY => CairoLintKind::MatchForEquality,
        double_parens::DOUBLE_PARENS => CairoLintKind::DoubleParens,
        double_comparison::SIMPLIFIABLE_COMPARISON => CairoLintKind::DoubleComparison,
        double_comparison::REDUNDANT_COMPARISON => CairoLintKind::DoubleComparison,
        double_comparison::CONTRADICTORY_COMPARISON => CairoLintKind::DoubleComparison,
        breaks::BREAK_UNIT => CairoLintKind::BreakUnit,
        equatable_if_let::EQUATABLE_IF_LET => CairoLintKind::EquatableIfLet,
        bool_comparison::BOOL_COMPARISON => CairoLintKind::BoolComparison,
        collapsible_if_else::COLLAPSIBLE_IF_ELSE => CairoLintKind::CollapsibleIfElse,
        duplicate_underscore_args::DUPLICATE_UNDERSCORE_ARGS => CairoLintKind::DuplicateUnderscoreArgs,
        loops::LOOP_MATCH_POP_FRONT => CairoLintKind::LoopMatchPopFront,
        manual_assert::MANUAL_ASSERT => CairoLintKind::ManualAssert,
        panic::PANIC_IN_CODE => CairoLintKind::Panic,
        loop_for_while::LOOP_FOR_WHILE => CairoLintKind::LoopForWhile,
        erasing_op::ERASING_OPERATION => CairoLintKind::ErasingOperation,
        manual_ok_or::MANUAL_OK_OR => CairoLintKind::ManualOkOr,
        bitwise_for_parity_check::BITWISE_FOR_PARITY => CairoLintKind::BitwiseForParityCheck,
        manual_is_some::MANUAL_IS_SOME => CairoLintKind::ManualIsSome,
        manual_is_none::MANUAL_IS_NONE => CairoLintKind::ManualIsNone,
        manual_expect::MANUAL_EXPECT => CairoLintKind::ManualExpect,
        _ => CairoLintKind::Unknown,
    }
}

impl AnalyzerPlugin for CairoLint {
    fn diagnostics(&self, db: &dyn SemanticGroup, module_id: ModuleId) -> Vec<PluginDiagnostic> {
        let mut diags = Vec::new();
        let syntax_db = db.upcast();
        let Ok(items) = db.module_items(module_id) else {
            return diags;
        };
        for item in &*items {
            let function_nodes = match item {
                ModuleItemId::Constant(constant_id) => {
                    constant_id.stable_ptr(db.upcast()).lookup(syntax_db).as_syntax_node()
                }
                ModuleItemId::FreeFunction(free_function_id) => {
                    let func_id = FunctionWithBodyId::Free(*free_function_id);
                    check_function(db, func_id, &mut diags);
                    free_function_id.stable_ptr(db.upcast()).lookup(syntax_db).as_syntax_node()
                }
                ModuleItemId::Impl(impl_id) => {
                    let impl_functions = db.impl_functions(*impl_id);
                    let Ok(functions) = impl_functions else {
                        continue;
                    };
                    for (_fn_name, fn_id) in functions.iter() {
                        let func_id = FunctionWithBodyId::Impl(*fn_id);
                        check_function(db, func_id, &mut diags);
                    }
                    impl_id.stable_ptr(db.upcast()).lookup(syntax_db).as_syntax_node()
                }
                _ => continue,
            }
            .descendants(syntax_db);

            for node in function_nodes {
                match node.kind(syntax_db) {
                    SyntaxKind::ExprParenthesized => double_parens::check_double_parens(
                        db.upcast(),
                        &AstExpr::from_syntax_node(db.upcast(), node),
                        &mut diags,
                    ),
                    SyntaxKind::StatementBreak => breaks::check_break(db.upcast(), node, &mut diags),
                    SyntaxKind::ExprIf => {
                        equatable_if_let::check_equatable_if_let(
                            db.upcast(),
                            &ExprIf::from_syntax_node(db.upcast(), node.clone()),
                            &mut diags,
                        );
                        manual_assert::check_if_then_panic(
                            db.upcast(),
                            &ExprIf::from_syntax_node(db.upcast(), node.clone()),
                            &mut diags,
                        );
                    }
                    SyntaxKind::ExprBinary => {
                        let expr_binary = ExprBinary::from_syntax_node(db.upcast(), node);
                        bool_comparison::check_bool_comparison(db.upcast(), &expr_binary, &mut diags);
                        double_comparison::check_double_comparison(db.upcast(), &expr_binary, &mut diags);
                        bitwise_for_parity_check::check_bitwise_for_parity(db.upcast(), &expr_binary, &mut diags);
                        erasing_op::check_erasing_operation(db.upcast(), expr_binary, &mut diags);
                    }
                    SyntaxKind::ElseClause => {
                        collapsible_if_else::check_collapsible_if_else(
                            db.upcast(),
                            &ElseClause::from_syntax_node(db.upcast(), node),
                            &mut diags,
                        );
                    }
                    SyntaxKind::ExprLoop => {
                        loop_for_while::check_loop_for_while(
                            db.upcast(),
                            &ExprLoop::from_syntax_node(db.upcast(), node),
                            &mut diags,
                        );
                    }
                    SyntaxKind::ExprMatch => {
                        manual_ok_or::check_manual_ok_or(
                            db.upcast(),
                            &ExprMatch::from_syntax_node(db.upcast(), node.clone()),
                            &mut diags,
                        );
                        manual_is_some::check_manual_is_some(
                            db.upcast(),
                            &ExprMatch::from_syntax_node(db.upcast(), node.clone()),
                            &mut diags,
                        );
                        manual_is_none::check_manual_is_none(
                            db.upcast(),
                            &ExprMatch::from_syntax_node(db.upcast(), node.clone()),
                            &mut diags,
                        );
                        manual_expect::check_manual_expect(
                            db.upcast(),
                            &ExprMatch::from_syntax_node(db.upcast(), node.clone()),
                            &mut diags,
                        );
                    }
                    _ => continue,
                }
            }
        }
        diags
    }
}
fn check_function(db: &dyn SemanticGroup, func_id: FunctionWithBodyId, diagnostics: &mut Vec<PluginDiagnostic>) {
    duplicate_underscore_args::check_duplicate_underscore_args(
        db.function_with_body_signature(func_id).unwrap().params,
        diagnostics,
    );
    let Ok(function_body) = db.function_body(func_id) else {
        return;
    };
    for (_expression_id, expression) in &function_body.arenas.exprs {
        match &expression {
            Expr::Match(expr_match) => {
                single_match::check_single_match(db, expr_match, diagnostics, &function_body.arenas)
            }
            Expr::Loop(expr_loop) => {
                loops::check_loop_match_pop_front(db, expr_loop, diagnostics, &function_body.arenas)
            }
            Expr::FunctionCall(expr_func) => panic::check_panic_usage(db, expr_func, diagnostics),
            _ => (),
        };
    }
}<|MERGE_RESOLUTION|>--- conflicted
+++ resolved
@@ -34,11 +34,8 @@
     CollapsibleIfElse,
     DuplicateUnderscoreArgs,
     LoopMatchPopFront,
-<<<<<<< HEAD
     ManualAssert,
-=======
     BitwiseForParityCheck,
->>>>>>> cc642608
     LoopForWhile,
     Unknown,
     Panic,
