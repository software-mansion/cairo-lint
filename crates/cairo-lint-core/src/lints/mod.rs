--- conflicted
+++ resolved
@@ -8,11 +8,7 @@
 pub mod ifs;
 pub mod loop_for_while;
 pub mod loops;
-<<<<<<< HEAD
-pub mod single_match;
-pub mod bool_assert_comparison;
-=======
 pub mod manual;
 pub mod panic;
 pub mod single_match;
->>>>>>> cc642608
+pub mod bool_assert_comparison;