<<<<<<< HEAD
pub mod manual_assert;
=======
pub mod manual_expect;
pub mod manual_is_none;
>>>>>>> cc642608
pub mod manual_is_some;
pub mod manual_ok_or;

use cairo_lang_syntax::node::ast::{Expr, ExprMatch, MatchArm, OptionPatternEnumInnerPattern, Pattern};
use cairo_lang_syntax::node::db::SyntaxGroup;
use cairo_lang_syntax::node::TypedSyntaxNode;

#[derive(Copy, Clone, Debug)]
pub enum ManualLint {
    ManualOkOr,
    ManualIsSome,
    ManualIsNone,
    ManualExpect,
}
pub fn check_manual(db: &dyn SyntaxGroup, expr_match: &ExprMatch, manual_lint: ManualLint) -> bool {
    let arms = expr_match.arms(db).elements(db);

    if arms.len() != 2 {
        return false;
    }

    let first_arm = &arms[0];
    let second_arm = &arms[1];

    let found_some = match &first_arm.patterns(db).elements(db)[0] {
        Pattern::Enum(enum_pattern) => {
            let enum_name = enum_pattern.path(db).as_syntax_node().get_text_without_trivia(db);
            match enum_name.as_str() {
                "Option::Some" => check_syntax_some_arm(first_arm, db, manual_lint),
                _ => false,
            }
        }
        _ => false,
    };

    let found_none = match &second_arm.patterns(db).elements(db)[0] {
        Pattern::Enum(enum_pattern) => {
            let enum_name = enum_pattern.path(db).as_syntax_node().get_text_without_trivia(db);
            match enum_name.as_str() {
                "Option::None" => check_syntax_none_expression(second_arm.expression(db), db, manual_lint),
                _ => false,
            }
        }
        _ => false,
    };

    found_some && found_none
}

fn check_syntax_some_arm(arm: &MatchArm, db: &dyn SyntaxGroup, manual_lint: ManualLint) -> bool {
    match manual_lint {
        ManualLint::ManualOkOr => {
            if let Expr::FunctionCall(func_call) = arm.expression(db) {
                return func_call.path(db).as_syntax_node().get_text(db) == "Result::Ok";
            }
        }
        ManualLint::ManualIsSome => {
            return arm.expression(db).as_syntax_node().get_text_without_trivia(db) == "true";
        }
        ManualLint::ManualIsNone => {
            return arm.expression(db).as_syntax_node().get_text_without_trivia(db) == "false";
        }
        ManualLint::ManualExpect => match &arm.patterns(db).elements(db)[0] {
            Pattern::Enum(enum_pattern) => {
                let enum_arg = enum_pattern.pattern(db);
                match enum_arg {
                    OptionPatternEnumInnerPattern::PatternEnumInnerPattern(x) => {
                        return x.pattern(db).as_syntax_node().get_text_without_trivia(db)
                            == arm.expression(db).as_syntax_node().get_text_without_trivia(db);
                    }
                    OptionPatternEnumInnerPattern::Empty(_) => {
                        return false;
                    }
                }
            }
            _ => {
                return false;
            }
        },
    }
    false
}

fn check_syntax_none_expression(arm_expression: Expr, db: &dyn SyntaxGroup, manual_lint: ManualLint) -> bool {
    match manual_lint {
        ManualLint::ManualOkOr => {
            if let Expr::FunctionCall(func_call) = arm_expression {
                return func_call.path(db).as_syntax_node().get_text(db) == "Result::Err";
            }
        }
        ManualLint::ManualIsSome => {
            return arm_expression.as_syntax_node().get_text_without_trivia(db) == "false";
        }
        ManualLint::ManualIsNone => {
            return arm_expression.as_syntax_node().get_text_without_trivia(db) == "true";
        }
        ManualLint::ManualExpect => {
            if let Expr::FunctionCall(func_call) = arm_expression {
                let func_name = func_call.path(db).as_syntax_node().get_text(db);

                return func_name == "core::panic_with_felt252" || func_name == "panic_with_felt252";
            } else {
                return false;
            }
        }
    }

    false
}<|MERGE_RESOLUTION|>--- conflicted
+++ resolved
@@ -1,9 +1,6 @@
-<<<<<<< HEAD
 pub mod manual_assert;
-=======
 pub mod manual_expect;
 pub mod manual_is_none;
->>>>>>> cc642608
 pub mod manual_is_some;
 pub mod manual_ok_or;
 
