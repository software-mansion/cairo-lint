--- conflicted
+++ resolved
@@ -253,17 +253,8 @@
     pub const Error: felt252 = 'this is an err';
 }
 fn main() {
-<<<<<<< HEAD
     let foo: Option::<i32> = Option::None;
     let _foo = foo.expect(Error::Error);
-=======
-    let opt_val: Option<i32> = Option::None;
-    let _a = if let Option::Some(val) = opt_val {
-        let val = val + 1;
-        val
-    } else {
-        core::panic_with_felt252('panic')
-    };
 }
 
 //! > ==========================================================================
@@ -353,5 +344,4 @@
         Result::Ok(val) => val,
         Result::Err(err) => core::panic_with_felt252(err)
     };
->>>>>>> 00f66228
 }