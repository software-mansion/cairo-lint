use std::cmp::Reverse;
use std::path::Path;
use std::sync::{LazyLock, Mutex};

use annotate_snippets::Renderer;
use cairo_lang_compiler::db::RootDatabase;
use cairo_lang_semantic::inline_macros::get_default_plugin_suite;
use cairo_lang_semantic::test_utils::setup_test_crate_ex;
use cairo_lang_test_plugin::test_plugin_suite;
use cairo_lang_test_utils::parse_test_file::{dump_to_test_file, parse_test_file, Test};
use cairo_lang_utils::ordered_hash_map::OrderedHashMap;
use cairo_lang_utils::Upcast;
use cairo_lint_core::diagnostics::format_diagnostic;
use cairo_lint_core::fix::{fix_semantic_diagnostic, Fix};
use cairo_lint_core::plugin::cairo_lint_plugin_suite;
use cairo_lint_test_utils::{get_diags, test_file, Tests};
use ctor::dtor;
use itertools::Itertools;
use paste::paste;
use pretty_assertions::assert_eq;
use test_case::test_case;

const CRATE_CONFIG: &str = r#"
edition = "2024_07"

[experimental_features]
negative_impls = true
coupons = true
"#;

test_file!(unused_variables, unused_variables, "one unused variable", "two unused variable", "plenty unused variables");

test_file!(
    single_match,
    destructuring_match,
    "simple destructuring match",
    "simple destructuring match second arm",
    "simple destructuring match with scope",
    "simple destructuring match with unit in scope",
    "nested destructuring match",
    "destructuring match twisted",
    "destructuring match twisted differently",
    "destructuring match second arm",
    "destructuring comprehensive match",
    "reversed destructuring comprehensive match",
    "simple destructuring match with unit and comment in scope",
    "simple destructuring match with comment in scope"
);

test_file!(
<<<<<<< HEAD
    equatable_if_let, 
    equatable_if_let, 
    "simple equality simple pattern", 
    "simple equality cases ok", 
    "complex equality destructuring if let",
    "Simple Value Pattern Matching",
    "Struct Pattern Matching", 
    "Enum Tuple Variant Pattern Matching with Tuple Struct",
    "Enum Record Variant Pattern Matching", 
    "Enum Unit Variant Pattern Matching"
);
=======
    unused_imports,
    unused_imports,
    "single unused import",
    "multiple unused imports",
    "unused import aliased",
    "unused import trait"
);

test_file!(
    double_parens,
    double_parens,
    "simple double parens",
    "unnecessary parentheses in arithmetic expression",
    "necessary parentheses in arithmetic expression",
    "tuple double parens",
    "assert expressions",
    "double parens with function call",
    "double parens with return",
    "double parens in let statement",
    "double parens in struct field access",
    "double parens in match arm"
);
test_file!(loops, loop_match_pop_front, "simple loop match pop front");

test_file!(breaks, breaks, "Simple break", "Break inside of if", "Break inside of if with comment");
>>>>>>> e6a73108
<|MERGE_RESOLUTION|>--- conflicted
+++ resolved
@@ -48,19 +48,6 @@
 );
 
 test_file!(
-<<<<<<< HEAD
-    equatable_if_let, 
-    equatable_if_let, 
-    "simple equality simple pattern", 
-    "simple equality cases ok", 
-    "complex equality destructuring if let",
-    "Simple Value Pattern Matching",
-    "Struct Pattern Matching", 
-    "Enum Tuple Variant Pattern Matching with Tuple Struct",
-    "Enum Record Variant Pattern Matching", 
-    "Enum Unit Variant Pattern Matching"
-);
-=======
     unused_imports,
     unused_imports,
     "single unused import",
@@ -86,4 +73,43 @@
 test_file!(loops, loop_match_pop_front, "simple loop match pop front");
 
 test_file!(breaks, breaks, "Simple break", "Break inside of if", "Break inside of if with comment");
->>>>>>> e6a73108
+
+test_file!(
+    unused_imports,
+    unused_imports,
+    "single unused import",
+    "multiple unused imports",
+    "unused import aliased",
+    "unused import trait"
+);
+
+test_file!(
+    double_parens,
+    double_parens,
+    "simple double parens",
+    "unnecessary parentheses in arithmetic expression",
+    "necessary parentheses in arithmetic expression",
+    "tuple double parens",
+    "assert expressions",
+    "double parens with function call",
+    "double parens with return",
+    "double parens in let statement",
+    "double parens in struct field access",
+    "double parens in match arm"
+);
+test_file!(loops, loop_match_pop_front, "simple loop match pop front");
+
+test_file!(breaks, breaks, "Simple break", "Break inside of if", "Break inside of if with comment");
+
+test_file!(
+    equatable_if_let, 
+    equatable_if_let, 
+    "simple equality simple pattern", 
+    "simple equality cases ok", 
+    "complex equality destructuring if let",
+    "Simple Value Pattern Matching",
+    "Struct Pattern Matching", 
+    "Enum Tuple Variant Pattern Matching with Tuple Struct",
+    "Enum Record Variant Pattern Matching", 
+    "Enum Unit Variant Pattern Matching"
+);