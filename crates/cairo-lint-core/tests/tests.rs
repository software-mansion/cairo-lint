--- conflicted
+++ resolved
@@ -294,7 +294,6 @@
 );
 
 test_file!(
-<<<<<<< HEAD
     performance,
     inefficient_while_comp,
     "while loop exit condition less than",
@@ -302,7 +301,9 @@
     "while loop exit condition greater than",
     "while loop exit condition greater than or equal",
     "while loop exit condition nested"
-=======
+);
+
+test_file!(
     manual,
     manual_is_ok,
     "test basic is ok",
@@ -335,5 +336,4 @@
     "collapsible if with else clause",
     "collapsible if with independent statement",
     "collapsible if with else on outer if"
->>>>>>> 28a7795f
 );