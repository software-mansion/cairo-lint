use std::collections::HashMap;
use std::path::Path;
use std::sync::{LazyLock, Mutex};

use annotate_snippets::Renderer;
use cairo_lang_compiler::db::RootDatabase;
use cairo_lang_filesystem::ids::FileId;
use cairo_lang_semantic::diagnostic::SemanticDiagnosticKind;
use cairo_lang_semantic::inline_macros::get_default_plugin_suite;
use cairo_lang_semantic::test_utils::setup_test_crate_ex;
use cairo_lang_syntax::node::SyntaxNode;
use cairo_lang_test_plugin::test_plugin_suite;
use cairo_lang_test_utils::parse_test_file::{dump_to_test_file, parse_test_file, Test};
use cairo_lang_utils::ordered_hash_map::OrderedHashMap;
use cairo_lang_utils::Upcast;
use cairo_lint_core::diagnostics::format_diagnostic;
use cairo_lint_core::fix::{apply_import_fixes, collect_unused_imports, fix_semantic_diagnostic, Fix, ImportFix};
use cairo_lint_core::plugin::cairo_lint_plugin_suite;
use cairo_lint_test_utils::{get_diags, test_file, Tests};
use ctor::dtor;
use itertools::Itertools;
use paste::paste;
use pretty_assertions::assert_eq;
use test_case::test_case;

const CRATE_CONFIG: &str = r#"
edition = "2024_07"

[experimental_features]
negative_impls = true
coupons = true
"#;

test_file!(unused_variables, unused_variables, "one unused variable", "two unused variable", "plenty unused variables");

test_file!(
    single_match,
    destructuring_match,
    "simple destructuring match",
    "simple destructuring match second arm",
    "simple destructuring match with scope",
    "simple destructuring match with unit in scope",
    "nested destructuring match",
    "destructuring match twisted",
    "destructuring match twisted differently",
    "destructuring match second arm",
    "destructuring comprehensive match",
    "reversed destructuring comprehensive match",
    "simple destructuring match with unit and comment in scope",
    "simple destructuring match with comment in scope",
    "comprehensive match"
);

test_file!(
    unused_imports,
    unused_imports,
    "single unused import",
    "multiple unused imports",
    "unused import aliased",
    "unused import trait",
    "multi with one used and one unused",
    "mix of multi and leaf imports in a single statement",
    "multiple import statements lines with some used and some unused"
);

test_file!(
    double_parens,
    double_parens,
    "simple double parens",
    "unnecessary parentheses in arithmetic expression",
    "necessary parentheses in arithmetic expression",
    "tuple double parens",
    "assert expressions",
    "double parens with function call",
    "double parens with return",
    "double parens in let statement",
    "double parens in struct field access",
    "double parens in match arm"
);

test_file!(
    double_comparison,
    double_comparison,
    "double comparison equal or greater than",
    "double comparison equal or less than",
    "double comparison greater than or equal",
    "double comparison greater than or less than",
    "double comparison greater than or equal and less than or equal",
    "double comparison less than or equal",
    "double comparison less than or greater than",
    "double comparison less than or equal and greater than or equal",
    "not redundant double comparison equal or greater than",
    "contradictory less than and greater than",
    "contradictory equal and less than",
    "redundant greater than or equal and less than or equal"
);

test_file!(
    loops,
    loop_match_pop_front,
    "simple loop match pop front",
    "simple loop match pop front with let",
    "simple loop match pop front impl path",
    "simple loop match pop front multiple dots",
    "loop match pop front with comment in some",
    "loop match pop front with comment in none",
    "loop match pop front with sutff in none"
);

test_file!(breaks, breaks, "Simple break", "Break inside of if", "Break inside of if with comment");

test_file!(
    ifs,
    equatable_if_let,
    "simple equality cases ok",
    "complex equality destructuring if let",
    "Simple Value Pattern Matching",
    "Enum Unit Variant Pattern Matching",
    "Complex Equality Destructuring",
    "Matching With Simple Structs field"
);

test_file!(
    bool_comparison,
    bool_comparison,
    "Comparison with true",
    "Comparison with true on LHS",
    "Comparison with false",
    "Comparison with false on LHS",
    "Negated comparison with true",
    "Negated comparison with true on LHS",
    "Negated comparison with false",
    "Negated comparison with false on LHS"
);

test_file!(
    erasing_operations,
    erasing_operations,
    "Multiplication by zero",
    "Division by zero",
    "Bitwise AND with zero",
    "Multiple operations",
    "Multiple bitwise operations"
);

test_file!(
    duplicate_underscore_args,
    duplicate_underscore_args,
    "duplicate underscore args",
    "duplicate underscore args2",
    "duplicate underscore longer args",
    "duplicate underscore longer args2",
    "duplicate underscore longer args3",
    "duplicate underscore longer args4"
);

test_file!(
    ifs,
    collapsible_if_else,
    "Simple else if with new line",
    "Simple else if without new line",
    "Multiple else if",
    "Else if with multiple statements",
    "Else if inside loop"
);

test_file!(
    eq_op,
    eq_op,
    "simple eq op",
    "simple neq op",
    "simple lt op",
    "simple gt op",
    "simple bitwise op",
    "simple sub op",
    "simple divide op",
    "op with method call"
);

test_file!(
    panic,
    panic,
    "Single Panic",
    "Multiple Panic",
    "Multiple Panic and other macros",
    "Empty Panic",
    "NO Panic",
    "Panic inside function"
);

test_file!(
    loop_for_while,
    loop_for_while,
    "simple loop with break",
    "loop with comparison condition",
    "loop with negative condition",
    "loop with arithmetic condition",
    "loop with multiple conditions",
    "loop with arithmetic condition and else block",
    "loop with multiple condition inside if block",
    "loop with arithmetic condition and second increment",
    "loop with multiple increments and comparison",
    "loop with condition depending on external variable"
);

test_file!(
    manual,
    manual_ok_or,
    "test error str",
    "test error enum",
    "test with comment in None",
<<<<<<< HEAD
    "test with comment in Some"
);

test_file!(
    ifs,
    ifs_same_cond,
    "Same condition with else",
    "Same condition with boolean",
    "Same condition with felt252",
    "Same condition with struct",
    "Same condition with multiple if else",
    "Similar conditions",
    "Combined conditions with different if",
    "if with functions",
    "Same conditions with literals",
    "Greater lesser comparison",
    "Same conditions with literals and vars"
=======
    "test with comment in Some",
    "test match expression not a variable",
    "test manual if",
    "test manual if with additional instructions"
);

test_file!(
    bitwise_for_parity_check,
    bitwise_for_parity_check,
    "with single variable",
    "with multiple variables",
    "In a loop",
    "with conditional logic"
);

test_file!(
    manual,
    manual_is_some,
    "test basic is some",
    "test with comment in Some",
    "test with comment in None",
    "test match expression is a function",
    "test manual if",
    "test manual if with additional instructions"
);

test_file!(
    manual,
    manual_is_none,
    "test basic is none",
    "test with comment in Some",
    "test with comment in None",
    "test match expression is a function",
    "test manual if",
    "test manual if with additional instructions"
);

test_file!(
    manual,
    manual_unwrap_or_default,
    "manual unwrap or default for if let with default",
    "manual unwrap or default for if let with empty string",
    "manual unwrap or default for if let with new",
    "manual unwrap or default for if let with zero integer",
    "manual unwrap or default for if let with fixed array",
    "manual unwrap or default for if let with tuple",
    "manual unwrap or default for if let with array!",
    "manual unwrap or default for if let with comments",
    "manual unwrap or default for if let with tuple without trigger",
    "manual unwrap or default for if let with different type not trigger",
    "manual unwrap or default for if let without trigger",
    "manual unwrap or default for match with tuple without trigger",
    "manual unwrap or default for match with zero integer",
    "manual unwrap or default for match with empty string",
    "manual unwrap or default for match with default",
    "manual unwrap or default for match with new",
    "manual unwrap or default for match with fixed array",
    "manual unwrap or default for match with tuple",
    "manual unwrap or default for match with array!",
    "manual unwrap or default for match with without trigger",
    "manual unwrap or default for match with different type not trigger",
    "manual unwrap or default for match with comments"
);

test_file!(
    manual,
    manual_expect,
    "test core::panic_with_felt252",
    "test panic_with_felt252",
    "test with enum error",
    "test with comment in Some",
    "test with comment in None",
    "test match expression is a function",
    "test manual if",
    "test manual if with additional instructions",
    "test manual result if",
    "test manual match result",
    "test manual match result with unwrapped error"
);

test_file!(
    manual,
    manual_is_ok,
    "test basic is ok",
    "test match expression is a function",
    "test manual if",
    "test manual if expression is a function"
);

test_file!(
    manual,
    manual_is_err,
    "test basic is err",
    "test match expression is a function",
    "test manual if",
    "test manual if expression is a function"
>>>>>>> 79fb1c37
);<|MERGE_RESOLUTION|>--- conflicted
+++ resolved
@@ -209,25 +209,6 @@
     "test error str",
     "test error enum",
     "test with comment in None",
-<<<<<<< HEAD
-    "test with comment in Some"
-);
-
-test_file!(
-    ifs,
-    ifs_same_cond,
-    "Same condition with else",
-    "Same condition with boolean",
-    "Same condition with felt252",
-    "Same condition with struct",
-    "Same condition with multiple if else",
-    "Similar conditions",
-    "Combined conditions with different if",
-    "if with functions",
-    "Same conditions with literals",
-    "Greater lesser comparison",
-    "Same conditions with literals and vars"
-=======
     "test with comment in Some",
     "test match expression not a variable",
     "test manual if",
@@ -324,5 +305,20 @@
     "test match expression is a function",
     "test manual if",
     "test manual if expression is a function"
->>>>>>> 79fb1c37
+);
+
+test_file!(
+    ifs,
+    ifs_same_cond,
+    "Same condition with else",
+    "Same condition with boolean",
+    "Same condition with felt252",
+    "Same condition with struct",
+    "Same condition with multiple if else",
+    "Similar conditions",
+    "Combined conditions with different if",
+    "if with functions",
+    "Same conditions with literals",
+    "Greater lesser comparison",
+    "Same conditions with literals and vars"
 );