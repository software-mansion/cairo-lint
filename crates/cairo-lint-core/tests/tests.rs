--- conflicted
+++ resolved
@@ -81,7 +81,6 @@
 test_file!(breaks, breaks, "Simple break", "Break inside of if", "Break inside of if with comment");
 
 test_file!(
-<<<<<<< HEAD
     equatable_if_let, 
     equatable_if_let, 
     "simple equality simple pattern", 
@@ -92,7 +91,9 @@
     "Enum Tuple Variant Pattern Matching with Tuple Struct",
     "Enum Record Variant Pattern Matching", 
     "Enum Unit Variant Pattern Matching"
-=======
+);
+
+test_file!(
     bool_comparison,
     bool_comparison,
     "Comparison with true",
@@ -103,5 +104,4 @@
     "Negated comparison with true on LHS",
     "Negated comparison with false",
     "Negated comparison with false on LHS"
->>>>>>> 391a5da2
 );