--- conflicted
+++ resolved
@@ -163,7 +163,6 @@
 );
 
 test_file!(
-<<<<<<< HEAD
     panic,
     panic,
     "Single Panic",
@@ -172,7 +171,9 @@
     "Empty Panic",
     "NO Panic",
     "Panic inside function"
-=======
+);
+
+test_file!(
     loop_for_while,
     loop_for_while,
     "simple loop with break",
@@ -185,7 +186,6 @@
     "loop with arithmetic condition and second increment",
     "loop with multiple increments and comparison",
     "loop with condition depending on external variable"
->>>>>>> df052dca
 );
 
 test_file!(
