--- conflicted
+++ resolved
@@ -165,7 +165,6 @@
 );
 
 test_file!(
-<<<<<<< HEAD
     eq_op,
     eq_op,
     "simple eq op",
@@ -176,7 +175,9 @@
     "simple sub op",
     "simple divide op",
     "op with method call"
-=======
+);
+
+test_file!(
     panic,
     panic,
     "Single Panic",
@@ -200,7 +201,6 @@
     "loop with arithmetic condition and second increment",
     "loop with multiple increments and comparison",
     "loop with condition depending on external variable"
->>>>>>> 46a8f5a0
 );
 
 test_file!(
