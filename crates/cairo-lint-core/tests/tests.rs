use std::collections::HashMap;
use std::path::Path;
use std::sync::{LazyLock, Mutex};

use annotate_snippets::Renderer;
use cairo_lang_compiler::db::RootDatabase;
use cairo_lang_filesystem::ids::FileId;
use cairo_lang_semantic::diagnostic::SemanticDiagnosticKind;
use cairo_lang_semantic::inline_macros::get_default_plugin_suite;
use cairo_lang_semantic::test_utils::setup_test_crate_ex;
use cairo_lang_syntax::node::SyntaxNode;
use cairo_lang_test_plugin::test_plugin_suite;
use cairo_lang_test_utils::parse_test_file::{Test, dump_to_test_file, parse_test_file};
use cairo_lang_utils::Upcast;
use cairo_lang_utils::ordered_hash_map::OrderedHashMap;
use cairo_lint_core::diagnostics::format_diagnostic;
use cairo_lint_core::fix::{Fix, ImportFix, apply_import_fixes, collect_unused_imports, fix_semantic_diagnostic};
use cairo_lint_core::plugin::cairo_lint_plugin_suite;
use cairo_lint_test_utils::{Tests, get_diags, test_file};
use ctor::dtor;
use itertools::Itertools;
use paste::paste;
use pretty_assertions::assert_eq;
use test_case::test_case;

const CRATE_CONFIG: &str = r#"
edition = "2024_07"

[experimental_features]
negative_impls = true
coupons = true
"#;

test_file!(unused_variables, unused_variables, "one unused variable", "two unused variable", "plenty unused variables");

test_file!(
    single_match,
    destructuring_match,
    "simple destructuring match",
    "simple destructuring match second arm",
    "simple destructuring match with scope",
    "simple destructuring match with unit in scope",
    "nested destructuring match",
    "destructuring match twisted",
    "destructuring match twisted differently",
    "destructuring match second arm",
    "destructuring comprehensive match",
    "reversed destructuring comprehensive match",
    "simple destructuring match with unit and comment in scope",
    "simple destructuring match with comment in scope",
    "comprehensive match"
);

test_file!(
    unused_imports,
    unused_imports,
    "single unused import",
    "multiple unused imports",
    "unused import aliased",
    "unused import trait",
    "multi with one used and one unused",
    "mix of multi and leaf imports in a single statement",
    "multiple import statements lines with some used and some unused"
);

test_file!(
    double_parens,
    double_parens,
    "simple double parens",
    "unnecessary parentheses in arithmetic expression",
    "necessary parentheses in arithmetic expression",
    "tuple double parens",
    "assert expressions",
    "double parens with function call",
    "double parens with return",
    "double parens in let statement",
    "double parens in struct field access",
    "double parens in match arm"
);

test_file!(
    double_comparison,
    double_comparison,
    "double comparison equal or greater than",
    "double comparison equal or less than",
    "double comparison greater than or equal",
    "double comparison greater than or less than",
    "double comparison greater than or equal and less than or equal",
    "double comparison less than or equal",
    "double comparison less than or greater than",
    "double comparison less than or equal and greater than or equal",
    "not redundant double comparison equal or greater than",
    "contradictory less than and greater than",
    "contradictory equal and less than",
    "redundant greater than or equal and less than or equal"
);

test_file!(
    loops,
    loop_match_pop_front,
    "simple loop match pop front",
    "simple loop match pop front with let",
    "simple loop match pop front impl path",
    "simple loop match pop front multiple dots",
    "loop match pop front with comment in some",
    "loop match pop front with comment in none",
    "loop match pop front with sutff in none"
);

test_file!(breaks, breaks, "Simple break", "Break inside of if", "Break inside of if with comment");

test_file!(
    ifs,
    equatable_if_let,
    "simple equality cases ok",
    "complex equality destructuring if let",
    "Simple Value Pattern Matching",
    "Enum Unit Variant Pattern Matching",
    "Complex Equality Destructuring",
    "Matching With Simple Structs field"
);

test_file!(
    bool_comparison,
    bool_comparison,
    "Comparison with true",
    "Comparison with true on LHS",
    "Comparison with false",
    "Comparison with false on LHS",
    "Negated comparison with true",
    "Negated comparison with true on LHS",
    "Negated comparison with false",
    "Negated comparison with false on LHS"
);

test_file!(
    duplicate_underscore_args,
    duplicate_underscore_args,
    "duplicate underscore args",
    "duplicate underscore args2",
    "duplicate underscore longer args",
    "duplicate underscore longer args2",
    "duplicate underscore longer args3",
    "duplicate underscore longer args4"
);

test_file!(
    ifs,
    collapsible_if_else,
    "Simple else if with new line",
    "Simple else if without new line",
    "Multiple else if",
    "Else if with multiple statements",
    "Else if inside loop"
);

test_file!(
<<<<<<< HEAD
    eq_op,
    eq_op,
    "simple eq op",
    "simple neq op",
    "simple lt op",
    "simple gt op",
    "simple bitwise op",
    "simple add op",
    "simple sub op",
    "simple divide op",
    "op with method call"
=======
    manual,
    manual_ok_or,
    "test error str",
    "test error enum",
    "test with comment in None",
    "test with comment in Some"
>>>>>>> 6757d06d
);<|MERGE_RESOLUTION|>--- conflicted
+++ resolved
@@ -155,7 +155,6 @@
 );
 
 test_file!(
-<<<<<<< HEAD
     eq_op,
     eq_op,
     "simple eq op",
@@ -167,12 +166,13 @@
     "simple sub op",
     "simple divide op",
     "op with method call"
-=======
+);
+
+test_file!(
     manual,
     manual_ok_or,
     "test error str",
     "test error enum",
     "test with comment in None",
     "test with comment in Some"
->>>>>>> 6757d06d
 );