use std::collections::HashMap;
use std::path::Path;
use std::sync::{LazyLock, Mutex};

use annotate_snippets::Renderer;
use cairo_lang_compiler::db::RootDatabase;
use cairo_lang_filesystem::ids::FileId;
use cairo_lang_semantic::diagnostic::SemanticDiagnosticKind;
use cairo_lang_semantic::inline_macros::get_default_plugin_suite;
use cairo_lang_semantic::test_utils::setup_test_crate_ex;
use cairo_lang_syntax::node::SyntaxNode;
use cairo_lang_test_plugin::test_plugin_suite;
use cairo_lang_test_utils::parse_test_file::{Test, dump_to_test_file, parse_test_file};
use cairo_lang_utils::Upcast;
use cairo_lang_utils::ordered_hash_map::OrderedHashMap;
use cairo_lint_core::diagnostics::format_diagnostic;
use cairo_lint_core::fix::{Fix, ImportFix, apply_import_fixes, collect_unused_imports, fix_semantic_diagnostic};
use cairo_lint_core::plugin::cairo_lint_plugin_suite;
use cairo_lint_test_utils::{Tests, get_diags, test_file};
use ctor::dtor;
use itertools::Itertools;
use paste::paste;
use pretty_assertions::assert_eq;
use test_case::test_case;

const CRATE_CONFIG: &str = r#"
edition = "2024_07"

[experimental_features]
negative_impls = true
coupons = true
"#;

test_file!(unused_variables, unused_variables, "one unused variable", "two unused variable", "plenty unused variables");

test_file!(
    single_match,
    destructuring_match,
    "simple destructuring match",
    "simple destructuring match second arm",
    "simple destructuring match with scope",
    "simple destructuring match with unit in scope",
    "nested destructuring match",
    "destructuring match twisted",
    "destructuring match twisted differently",
    "destructuring match second arm",
    "destructuring comprehensive match",
    "reversed destructuring comprehensive match",
    "simple destructuring match with unit and comment in scope",
    "simple destructuring match with comment in scope",
    "comprehensive match"
);

test_file!(
    unused_imports,
    unused_imports,
    "single unused import",
    "multiple unused imports",
    "unused import aliased",
    "unused import trait",
    "multi with one used and one unused",
    "mix of multi and leaf imports in a single statement",
    "multiple import statements lines with some used and some unused"
);

test_file!(
    double_parens,
    double_parens,
    "simple double parens",
    "unnecessary parentheses in arithmetic expression",
    "necessary parentheses in arithmetic expression",
    "tuple double parens",
    "assert expressions",
    "double parens with function call",
    "double parens with return",
    "double parens in let statement",
    "double parens in struct field access",
    "double parens in match arm"
);

test_file!(
    double_comparison,
    double_comparison,
    "double comparison equal or greater than",
    "double comparison equal or less than",
    "double comparison greater than or equal",
    "double comparison greater than or less than",
    "double comparison greater than or equal and less than or equal",
    "double comparison less than or equal",
    "double comparison less than or greater than",
    "double comparison less than or equal and greater than or equal",
    "not redundant double comparison equal or greater than",
    "contradictory less than and greater than",
    "contradictory equal and less than",
    "redundant greater than or equal and less than or equal"
);

test_file!(
    loops,
    loop_match_pop_front,
    "simple loop match pop front",
    "simple loop match pop front with let",
    "simple loop match pop front impl path",
    "simple loop match pop front multiple dots",
    "loop match pop front with comment in some",
    "loop match pop front with comment in none",
    "loop match pop front with sutff in none"
);

test_file!(breaks, breaks, "Simple break", "Break inside of if", "Break inside of if with comment");

test_file!(
    ifs,
    equatable_if_let,
    "simple equality cases ok",
    "complex equality destructuring if let",
    "Simple Value Pattern Matching",
    "Enum Unit Variant Pattern Matching",
    "Complex Equality Destructuring",
    "Matching With Simple Structs field"
);

test_file!(
    bool_comparison,
    bool_comparison,
    "Comparison with true",
    "Comparison with true on LHS",
    "Comparison with false",
    "Comparison with false on LHS",
    "Negated comparison with true",
    "Negated comparison with true on LHS",
    "Negated comparison with false",
    "Negated comparison with false on LHS"
);

test_file!(
    duplicate_underscore_args,
    duplicate_underscore_args,
    "duplicate underscore args",
    "duplicate underscore args2",
    "duplicate underscore longer args",
    "duplicate underscore longer args2",
    "duplicate underscore longer args3",
    "duplicate underscore longer args4"
);

test_file!(
    ifs,
    collapsible_if_else,
    "Simple else if with new line",
    "Simple else if without new line",
    "Multiple else if",
    "Else if with multiple statements",
    "Else if inside loop"
);

test_file!(
<<<<<<< HEAD
    manual_unwrap_or_default, 
    manual_unwrap_or_default, 
    "manual unwrap or default for if let with default",
    "manual unwrap or default for if let with empty string",
    "manual unwrap or default for if let with new",
    "manual unwrap or default for if let with zero integer",
    "manual unwrap or default for match with zero integer",
    "manual unwrap or default for match with empty string",
    "manual unwrap or default for match with default",
    "manual unwrap or default for match with new"
=======
    manual,
    manual_ok_or,
    "test error str",
    "test error enum",
    "test with comment in None",
    "test with comment in Some"
>>>>>>> 84ab4da2
);<|MERGE_RESOLUTION|>--- conflicted
+++ resolved
@@ -155,7 +155,15 @@
 );
 
 test_file!(
-<<<<<<< HEAD
+    manual,
+    manual_ok_or,
+    "test error str",
+    "test error enum",
+    "test with comment in None",
+    "test with comment in Some"
+);
+
+test_file!(
     manual_unwrap_or_default, 
     manual_unwrap_or_default, 
     "manual unwrap or default for if let with default",
@@ -166,12 +174,4 @@
     "manual unwrap or default for match with empty string",
     "manual unwrap or default for match with default",
     "manual unwrap or default for match with new"
-=======
-    manual,
-    manual_ok_or,
-    "test error str",
-    "test error enum",
-    "test with comment in None",
-    "test with comment in Some"
->>>>>>> 84ab4da2
 );