--- conflicted
+++ resolved
@@ -319,13 +319,12 @@
                 check_function: check_enum_variant_names,
             },
             LintRuleGroup {
-<<<<<<< HEAD
+                lints: vec![Box::new(CloneOnCopy)],
+                check_function: check_clone_on_copy,
+            },
+            LintRuleGroup {
                 lints: vec![Box::new(ManualAssert)],
                 check_function: check_manual_assert,
-=======
-                lints: vec![Box::new(CloneOnCopy)],
-                check_function: check_clone_on_copy,
->>>>>>> 51d93ad3
             },
         ]
     }
