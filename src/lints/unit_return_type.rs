use cairo_lang_defs::{ids::ModuleItemId, plugin::PluginDiagnostic};
use cairo_lang_diagnostics::Severity;
use cairo_lang_semantic::db::SemanticGroup;
use cairo_lang_syntax::node::TypedSyntaxNode;
use cairo_lang_syntax::node::{
    SyntaxNode, TypedStablePtr,
    ast::{FunctionSignature, OptionReturnTypeClause},
    db::SyntaxGroup,
};

<<<<<<< HEAD
use crate::fixer::InternalFix;
=======
use crate::corelib::CorelibContext;
use crate::fixes::InternalFix;
>>>>>>> d65e0f1d
use crate::{
    context::{CairoLintKind, Lint},
    queries::get_all_checkable_functions,
};

pub struct UnitReturnType;

/// ## What it does
///
/// Detects if the function has a unit return type, which is not needed to be specified.
///
/// ## Example
///
/// ```cairo
/// fn foo() -> () {
///     println!("Hello, world!");
/// }
/// ```
///
/// Can be simplified to just:
///
/// ```cairo
/// fn foo() {
///     println!("Hello, world!");
/// }
/// ```
impl Lint for UnitReturnType {
    fn allowed_name(&self) -> &'static str {
        "unit_return_type"
    }

    fn diagnostic_message(&self) -> &'static str {
        "unnecessary declared unit return type `()`"
    }

    fn kind(&self) -> CairoLintKind {
        CairoLintKind::UnitReturnType
    }

    fn has_fixer(&self) -> bool {
        true
    }

    fn fix(&self, db: &dyn SemanticGroup, node: SyntaxNode) -> Option<InternalFix> {
        fix_unit_return_type(db, node)
    }

    fn fix_message(&self) -> Option<&'static str> {
        Some("Remove explicit unit return type")
    }
}

#[tracing::instrument(skip_all, level = "trace")]
pub fn check_unit_return_type(
    db: &dyn SemanticGroup,
    _corelib_context: &CorelibContext,
    item: &ModuleItemId,
    diagnostics: &mut Vec<PluginDiagnostic>,
) {
    let functions = get_all_checkable_functions(db, item);
    for function in functions {
        let function_signature = db.function_with_body_signature(function).unwrap();
        let return_type = function_signature.return_type;

        // Check if the return type is unit.
        if return_type.is_unit(db) {
            let ast_function_signature = function_signature.stable_ptr.lookup(db);

            // Checks if the return type is explicitly declared as `()`.
            if let OptionReturnTypeClause::ReturnTypeClause(_) = ast_function_signature.ret_ty(db) {
                diagnostics.push(PluginDiagnostic {
                    stable_ptr: function_signature.stable_ptr.untyped(),
                    message: UnitReturnType.diagnostic_message().to_string(),
                    severity: Severity::Warning,
                    inner_span: None,
                });
            }
        }
    }
}

#[tracing::instrument(skip_all, level = "trace")]
pub fn fix_unit_return_type(db: &dyn SyntaxGroup, node: SyntaxNode) -> Option<InternalFix> {
    let function_signature = FunctionSignature::from_syntax_node(db, node);
    let return_type_clause = function_signature.ret_ty(db);
    if let OptionReturnTypeClause::ReturnTypeClause(type_clause) = return_type_clause {
        let fixed = node.get_text(db);
        let type_clause_text = type_clause.as_syntax_node().get_text(db);
        let fixed = fixed.replace(&type_clause_text, "");

        if type_clause_text.ends_with(" ") {
            return Some(InternalFix {
                node,
                suggestion: fixed,
                description: UnitReturnType.fix_message().unwrap().to_string(),
                import_addition_paths: None,
            });
        }

        // In case the `()` type doesn't have a space after it, like `fn foo() -> ();`, we trim the end.
        return Some(InternalFix {
            node,
            suggestion: fixed.trim_end().to_string(),
            description: UnitReturnType.fix_message().unwrap().to_string(),
            import_addition_paths: None,
        });
    }
    panic!("Expected a function signature with a return type clause.");
}<|MERGE_RESOLUTION|>--- conflicted
+++ resolved
@@ -8,12 +8,8 @@
     db::SyntaxGroup,
 };
 
-<<<<<<< HEAD
+use crate::corelib::CorelibContext;
 use crate::fixer::InternalFix;
-=======
-use crate::corelib::CorelibContext;
-use crate::fixes::InternalFix;
->>>>>>> d65e0f1d
 use crate::{
     context::{CairoLintKind, Lint},
     queries::get_all_checkable_functions,
