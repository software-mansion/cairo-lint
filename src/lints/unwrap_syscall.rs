use crate::{
    context::{CairoLintKind, Lint},
<<<<<<< HEAD
    fixer::InternalFix,
    helper::find_module_file_containing_node,
=======
    corelib::CorelibContext,
    fixes::InternalFix,
>>>>>>> d65e0f1d
    queries::{get_all_function_bodies, get_all_function_calls},
};
use cairo_lang_defs::ids::{NamedLanguageElementId, TopLevelLanguageElementId};
use cairo_lang_defs::{ids::ModuleItemId, plugin::PluginDiagnostic};
use cairo_lang_diagnostics::Severity;
use cairo_lang_semantic::items::functions::{GenericFunctionId, ImplGenericFunctionId};
use cairo_lang_semantic::items::imp::ImplHead;
use cairo_lang_semantic::{
    Arenas, ExprFunctionCall, ExprFunctionCallArg, GenericArgumentId, TypeId, TypeLongId,
    db::SemanticGroup,
};
use cairo_lang_syntax::node::{SyntaxNode, TypedStablePtr, TypedSyntaxNode, ast};
use cairo_lang_utils::LookupIntern;

pub struct UnwrapSyscall;

const UNWRAP_SYSCALL_TRAIT_PATH: &str = "starknet::SyscallResultTrait";

/// ## What it does
///
/// Detects if the function uses `unwrap` on a `SyscallResult` object.
///
/// ## Example
///
/// ```cairo
/// use starknet::storage_access::{storage_address_from_base, storage_base_address_from_felt252};
/// use starknet::syscalls::storage_read_syscall;
///
/// fn main() {
///     let storage_address = storage_base_address_from_felt252(3534535754756246375475423547453);
///     let result = storage_read_syscall(0, storage_address_from_base(storage_address));
///     result.unwrap();
/// }
/// ```
///
/// Can be changed to:
///
/// ```cairo
/// use starknet::SyscallResultTrait;
/// use starknet::storage_access::{storage_address_from_base, storage_base_address_from_felt252};
/// use starknet::syscalls::storage_read_syscall;
///
/// fn main() {
///     let storage_address = storage_base_address_from_felt252(3534535754756246375475423547453);
///     let result = storage_read_syscall(0, storage_address_from_base(storage_address));
///     result.unwrap_syscall();
/// }
/// ```
impl Lint for UnwrapSyscall {
    fn allowed_name(&self) -> &'static str {
        "unwrap_syscall"
    }

    fn diagnostic_message(&self) -> &'static str {
        "consider using `unwrap_syscall` instead of `unwrap`"
    }

    fn kind(&self) -> CairoLintKind {
        CairoLintKind::UnwrapSyscall
    }

    fn has_fixer(&self) -> bool {
        true
    }

    fn fix(&self, db: &dyn SemanticGroup, node: SyntaxNode) -> Option<InternalFix> {
        fix_unwrap_syscall(db, node)
    }

    fn fix_message(&self) -> Option<&'static str> {
        Some("Replace with `unwrap_syscall()` for syscall results")
    }
}

#[tracing::instrument(skip_all, level = "trace")]
pub fn check_unwrap_syscall(
    db: &dyn SemanticGroup,
    _corelib_context: &CorelibContext,
    item: &ModuleItemId,
    diagnostics: &mut Vec<PluginDiagnostic>,
) {
    let function_bodies = get_all_function_bodies(db, item);
    for function_body in function_bodies.iter() {
        let function_call_exprs = get_all_function_calls(function_body);
        let arenas = &function_body.arenas;
        for function_call_expr in function_call_exprs {
            check_single_unwrap_syscall(db, &function_call_expr, arenas, diagnostics);
        }
    }
}

fn check_single_unwrap_syscall(
    db: &dyn SemanticGroup,
    expr: &ExprFunctionCall,
    arenas: &Arenas,
    diagnostics: &mut Vec<PluginDiagnostic>,
) {
    if is_result_trait_impl_unwrap_call(db, expr)
        && let Some(ExprFunctionCallArg::Value(expr_id)) = expr.args.first()
        && let receiver_expr = &arenas.exprs[*expr_id]
        && is_syscall_result_type(db, receiver_expr.ty())
    {
        diagnostics.push(PluginDiagnostic {
            stable_ptr: receiver_expr
                .stable_ptr()
                .lookup(db)
                .as_syntax_node()
                .parent(db)
                .unwrap()
                .stable_ptr(db),
            message: UnwrapSyscall.diagnostic_message().to_string(),
            severity: Severity::Warning,
            inner_span: None,
        });
    }
}

/// Check if this function call expression calls `core::result::ResultTraitImpl<_>::unwrap`.
fn is_result_trait_impl_unwrap_call(db: &dyn SemanticGroup, expr: &ExprFunctionCall) -> bool {
    if let GenericFunctionId::Impl(ImplGenericFunctionId { impl_id, function }) =
        expr.function.get_concrete(db).generic_function
        && function.name(db) == "unwrap"
        && let Some(ImplHead::Concrete(impl_def_id)) = impl_id.head(db)
        && impl_def_id.full_path(db) == "core::result::ResultTraitImpl"
    {
        true
    } else {
        false
    }
}

// Check if this type is a `Result<felt252, Array<felt252>>`.
fn is_syscall_result_type(db: &dyn SemanticGroup, ty: TypeId) -> bool {
    is_specific_concrete_generic_type(db, ty, "core::result::Result", |[arg_t, arg_e]| {
        if let GenericArgumentId::Type(arg_t) = arg_t
            && is_specific_concrete_type(db, arg_t, "core::felt252")
            && let GenericArgumentId::Type(arg_e) = arg_e
            && is_specific_concrete_generic_type(db, arg_e, "core::array::Array", |[arg]| {
                if let GenericArgumentId::Type(arg) = arg
                    && is_specific_concrete_type(db, arg, "core::felt252")
                {
                    true
                } else {
                    false
                }
            })
        {
            true
        } else {
            false
        }
    })
}

fn is_specific_concrete_type(db: &dyn SemanticGroup, ty: TypeId, full_path: &str) -> bool {
    if let TypeLongId::Concrete(concrete_type_long_id) = ty.lookup_intern(db)
        && concrete_type_long_id.generic_type(db).full_path(db) == full_path
    {
        true
    } else {
        false
    }
}

fn is_specific_concrete_generic_type<const N: usize>(
    db: &dyn SemanticGroup,
    ty: TypeId,
    full_path: &str,
    generic_args_matcher: impl FnOnce([GenericArgumentId; N]) -> bool,
) -> bool {
    if let TypeLongId::Concrete(concrete_type_long_id) = ty.lookup_intern(db)
        && concrete_type_long_id.generic_type(db).full_path(db) == full_path
        && let Ok(generic_args) =
            <[GenericArgumentId; N]>::try_from(concrete_type_long_id.generic_args(db))
        && generic_args_matcher(generic_args)
    {
        true
    } else {
        false
    }
}

#[tracing::instrument(skip_all, level = "trace")]
fn fix_unwrap_syscall(db: &dyn SemanticGroup, node: SyntaxNode) -> Option<InternalFix> {
    let ast_expr_binary = ast::ExprBinary::cast(db, node).unwrap_or_else(|| {
        panic!(
          "Expected a binary expression for unwrap called on SyscallResult. Actual node text: {:?}",
          node.get_text(db)
        )
    });

    let fixed = format!(
        "{}{}unwrap_syscall()",
        ast_expr_binary.lhs(db).as_syntax_node().get_text(db),
        ast_expr_binary.op(db).as_syntax_node().get_text(db)
    );
    Some(InternalFix {
        node,
        suggestion: fixed,
        description: UnwrapSyscall.fix_message().unwrap().to_string(),
        import_addition_paths: Some(vec![UNWRAP_SYSCALL_TRAIT_PATH.to_string()]),
    })
}<|MERGE_RESOLUTION|>--- conflicted
+++ resolved
@@ -1,12 +1,7 @@
 use crate::{
     context::{CairoLintKind, Lint},
-<<<<<<< HEAD
+    corelib::CorelibContext,
     fixer::InternalFix,
-    helper::find_module_file_containing_node,
-=======
-    corelib::CorelibContext,
-    fixes::InternalFix,
->>>>>>> d65e0f1d
     queries::{get_all_function_bodies, get_all_function_calls},
 };
 use cairo_lang_defs::ids::{NamedLanguageElementId, TopLevelLanguageElementId};
