--- conflicted
+++ resolved
@@ -1,18 +1,18 @@
+use crate::helper::indent_snippet;
 use cairo_lang_defs::{ids::ModuleItemId, plugin::PluginDiagnostic};
 use cairo_lang_diagnostics::Severity;
-<<<<<<< HEAD
-use cairo_lang_semantic::{db::SemanticGroup, Arenas, Expr, ExprIf, Statement};
+use cairo_lang_semantic::{db::SemanticGroup, Arenas, Expr, ExprBlock, ExprIf, Statement};
 use cairo_lang_syntax::node::{
-    ast::{Condition, Expr as AstExpr, ExprIf as AstExprIf, Statement as AstStatement},
+    ast::{
+        BlockOrIf, Condition, Expr as AstExpr, ExprBlock as AstExprBlock, ExprIf as AstExprIf,
+        OptionElseClause, Statement as AstStatement,
+    },
     db::SyntaxGroup,
     helpers::WrappedArgListHelper,
     SyntaxNode, TypedStablePtr, TypedSyntaxNode,
 };
-=======
-use cairo_lang_semantic::{db::SemanticGroup, Arenas, Expr, ExprBlock, ExprIf, Statement};
-use cairo_lang_syntax::node::TypedStablePtr;
->>>>>>> a9af137d
 use if_chain::if_chain;
+use itertools::Itertools;
 
 use crate::{
     context::{CairoLintKind, Lint},
@@ -103,17 +103,6 @@
     }
 }
 
-<<<<<<< HEAD
-    // if_chain! {
-    //     if if_block.statements.len() == 1;
-    //     if let Statement::Expr(ref inner_expr_stmt) = arenas.statements[if_block.statements[0]];
-    //     if is_panic_expr(db, arenas, inner_expr_stmt.expr);
-    //     then {
-    //         println!("inner_expr_stmt: {:?}", inner_expr_stmt);
-    //     }
-    // }
-
-=======
 fn check_single_condition_block(
     db: &dyn SemanticGroup,
     condition_block_expr: &ExprBlock,
@@ -121,7 +110,6 @@
     arenas: &Arenas,
     diagnostics: &mut Vec<PluginDiagnostic>,
 ) {
->>>>>>> a9af137d
     // Without tail.
     if_chain! {
         if !condition_block_expr.statements.is_empty();
@@ -154,29 +142,93 @@
 
 pub fn fix_manual_assert(db: &dyn SyntaxGroup, node: SyntaxNode) -> Option<(SyntaxNode, String)> {
     let if_expr = AstExprIf::from_syntax_node(db, node);
-    let panic_args = get_panic_args_from_diagnosed_node(db, node);
-    let condition = if_expr.condition(db);
 
     // TODO (wawel37): Handle `if let` case as the `matches!` macro will be implemented inside the corelib.
-    let Condition::Expr(condition_expr) = condition else {
+    let Condition::Expr(condition_expr) = if_expr.condition(db) else {
         return None;
     };
 
-    // println!("condition: {}", condition.as_syntax_node().get_text(db));
+    let condition = condition_expr.expr(db).as_syntax_node().get_text(db);
+    let (if_block_panic_args, else_block_panic_args) = get_panic_args_from_diagnosed_node(db, node);
+    let contrary_condition = format!("!({})", condition.trim());
+    let indent = if_expr
+        .if_kw(db)
+        .as_syntax_node()
+        .get_text(db)
+        .chars()
+        .take_while(|c| c.is_whitespace())
+        .count();
+
+    match (if_block_panic_args, else_block_panic_args) {
+        (Some(panic_args), None) => {
+            let assert_call = format!(
+                "assert!({}, {})\n",
+                contrary_condition,
+                panic_args
+                    .map(|arg| arg.get_text(db).trim().to_string())
+                    .join(", ")
+            );
+            return Some((node, indent_snippet(&assert_call, indent / 4)));
+        }
+        (None, Some(panic_args)) => {
+            let assert_call = format!(
+                "assert!({}, {})\n",
+                condition.trim(),
+                panic_args
+                    .map(|arg| arg.get_text(db).trim().to_string())
+                    .join(", ")
+            );
+            return Some((node, indent_snippet(&assert_call, indent / 4)));
+        }
+        (None, None) => {
+            panic!("Expected at least one panic argument in the if or else block");
+        }
+        (Some(_), Some(_)) => {
+            return None;
+        }
+    }
+    println!("condition_expr: {:?}", condition_expr.expr(db));
+
+    println!("condition: {:?}", contrary_condition);
     None
 }
 
+// Function that returns a tuple where:
+// - The first element is an iterator over the panic arguments from the `if` block.
+// - The second element is an iterator over the panic arguments from the `else` block.
 fn get_panic_args_from_diagnosed_node(
     db: &dyn SyntaxGroup,
     node: SyntaxNode,
-) -> impl Iterator<Item = SyntaxNode> {
+) -> (
+    Option<impl Iterator<Item = SyntaxNode>>,
+    Option<impl Iterator<Item = SyntaxNode>>,
+) {
     let if_expr = AstExprIf::from_syntax_node(db, node);
     let if_block = if_expr.if_block(db);
-
-    let statements = if_block.statements(db).elements(db);
+    let else_block_option = if_expr.else_clause(db);
+
+    if_chain! {
+      if let OptionElseClause::ElseClause(else_clause) = else_block_option;
+      if let BlockOrIf::Block(else_block) = else_clause.else_block_or_if(db);
+      then {
+          let if_block_panic_args = get_panic_args_from_block(db, if_block);
+          let else_block_panic_args = get_panic_args_from_block(db, else_block);
+          return (if_block_panic_args, else_block_panic_args)
+      }
+    }
+    (get_panic_args_from_block(db, if_block), None)
+}
+
+fn get_panic_args_from_block(
+    db: &dyn SyntaxGroup,
+    block: AstExprBlock,
+) -> Option<impl Iterator<Item = SyntaxNode>> {
+    let statements = block.statements(db).elements(db);
+    println!("statements: {:?}", statements.first());
     let statement = statements
         .first()
         .expect("Expected at least one statement in the if block");
+
     let expr = match statement {
         AstStatement::Expr(expr) => expr,
         _ => panic!("Expected the statement to be an expression"),
@@ -187,11 +239,17 @@
         _ => panic!("Expected the expression to be an inline macro"),
     };
 
-    inline_macro
-        .arguments(db)
-        .arg_list(db)
-        .expect("Expected arguments in the inline macro")
-        .elements(db)
-        .into_iter()
-        .map(|arg| arg.as_syntax_node())
+    if inline_macro.path(db).as_syntax_node().get_text(db).trim() != "panic" {
+        return None;
+    }
+
+    Some(
+        inline_macro
+            .arguments(db)
+            .arg_list(db)
+            .expect("Expected arguments in the inline macro")
+            .elements(db)
+            .into_iter()
+            .map(|arg| arg.as_syntax_node()),
+    )
 }