--- conflicted
+++ resolved
@@ -6,12 +6,8 @@
 
 use crate::{
     context::CairoLintKind,
-<<<<<<< HEAD
+    corelib::CorelibContext,
     fixer::InternalFix,
-=======
-    corelib::CorelibContext,
-    fixes::InternalFix,
->>>>>>> d65e0f1d
     queries::{get_all_function_bodies, get_all_if_expressions, get_all_match_expressions},
 };
 use crate::{
