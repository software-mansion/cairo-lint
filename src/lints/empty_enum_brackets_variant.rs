use cairo_lang_defs::{ids::ModuleItemId, plugin::PluginDiagnostic};
use cairo_lang_diagnostics::Severity;
use cairo_lang_semantic::db::SemanticGroup;
use cairo_lang_syntax::node::{
    SyntaxNode, TypedStablePtr, TypedSyntaxNode,
    ast::{self, OptionTypeClause},
    db::SyntaxGroup,
};

use crate::{
    context::{CairoLintKind, Lint},
<<<<<<< HEAD
    fixer::InternalFix,
=======
    corelib::CorelibContext,
    fixes::InternalFix,
>>>>>>> d65e0f1d
};

pub struct EmptyEnumBracketsVariant;

/// ## What it does
///
/// Finds enum variants that are declared with empty brackets.
///
/// ## Example
///
/// ```cairo
///  enum MyEnum {
///     Data: u8,
///     Empty: ()       // redundant parentheses
///  }
/// ```
///
/// Can be simplified to:
///
/// ```cairo
///  enum MyEnum {
///     Data(u8),
///     Empty,
///  }
/// ```
impl Lint for EmptyEnumBracketsVariant {
    fn allowed_name(&self) -> &'static str {
        "empty_enum_brackets_variant"
    }

    fn diagnostic_message(&self) -> &'static str {
        "redundant parentheses in enum variant definition"
    }

    fn kind(&self) -> CairoLintKind {
        CairoLintKind::EnumEmptyVariantBrackets
    }

    fn has_fixer(&self) -> bool {
        true
    }

    fn fix(&self, db: &dyn SemanticGroup, node: SyntaxNode) -> Option<InternalFix> {
        fix_empty_enum_brackets_variant(db.upcast(), node)
    }

    fn fix_message(&self) -> Option<&'static str> {
        Some("Remove unit type definition from enum variant")
    }
}

#[tracing::instrument(skip_all, level = "trace")]
pub fn check_empty_enum_brackets_variant(
    db: &dyn SemanticGroup,
    _corelib_context: &CorelibContext,
    item: &ModuleItemId,
    diagnostics: &mut Vec<PluginDiagnostic>,
) {
    let ModuleItemId::Enum(enum_id) = item else {
        return;
    };

    let Ok(variants) = db.enum_variants(*enum_id) else {
        return;
    };

    for variant in variants.values() {
        let Ok(semantic_variant) = db.variant_semantic(*enum_id, *variant) else {
            return;
        };

        // Check if the variant is of unit type `()`
        if semantic_variant.ty.is_unit(db) {
            let ast_variant = variant.stable_ptr(db.upcast()).lookup(db.upcast());

            // Determine if the variant includes a type clause, or if the type clause is empty
            if let OptionTypeClause::TypeClause(_) = ast_variant.type_clause(db.upcast()) {
                diagnostics.push(PluginDiagnostic {
                    stable_ptr: variant.stable_ptr(db.upcast()).untyped(),
                    message: EmptyEnumBracketsVariant.diagnostic_message().to_string(),
                    severity: Severity::Warning,
                    inner_span: None,
                });
            }
        }
    }
}

#[tracing::instrument(skip_all, level = "trace")]
fn fix_empty_enum_brackets_variant(db: &dyn SyntaxGroup, node: SyntaxNode) -> Option<InternalFix> {
    let ast_variant = ast::Variant::from_syntax_node(db, node);

    // Extract a clean type definition, to remove
    let type_clause = ast_variant
        .type_clause(db)
        .as_syntax_node()
        .get_text_without_trivia(db);

    let variant_text = node.get_text(db);
    let fixed = variant_text.replace(&type_clause, "");

    Some(InternalFix {
        node,
        suggestion: fixed,
        description: EmptyEnumBracketsVariant.fix_message().unwrap().to_string(),
        import_addition_paths: None,
    })
}<|MERGE_RESOLUTION|>--- conflicted
+++ resolved
@@ -9,12 +9,8 @@
 
 use crate::{
     context::{CairoLintKind, Lint},
-<<<<<<< HEAD
+    corelib::CorelibContext,
     fixer::InternalFix,
-=======
-    corelib::CorelibContext,
-    fixes::InternalFix,
->>>>>>> d65e0f1d
 };
 
 pub struct EmptyEnumBracketsVariant;
