use cairo_lang_defs::plugin::PluginDiagnostic;
use cairo_lang_formatter::FormatterConfig;
use fixer::{
    DiagnosticFixSuggestion, FixerDatabase, file_for_url, get_fixes_without_resolving_overlapping,
    merge_overlapping_fixes, url_for_file,
};

use cairo_lang_syntax::node::db::SyntaxGroup;
use helper::format_fixed_file;
use itertools::Itertools;

use std::{
    cmp::Reverse,
    collections::{BTreeMap, HashMap},
};

use anyhow::{Result, anyhow};
use cairo_lang_filesystem::ids::FileId;
use cairo_lang_semantic::{SemanticDiagnostic, db::SemanticGroup};

pub static CAIRO_LINT_TOOL_NAME: &str = "cairo-lint";

/// Describes tool metadata for the Cairo lint.
/// IMPORTANT: This one is a public type, so watch out when modifying it,
/// as it might break the backwards compatibility.
pub type CairoLintToolMetadata = BTreeMap<String, bool>;

pub mod context;
<<<<<<< HEAD

=======
mod corelib;
>>>>>>> d65e0f1d
mod db;
pub mod diagnostics;
mod fixer;
mod helper;
pub mod lints;
mod mappings;
pub mod plugin;
mod queries;

pub use db::{LinterDatabase, LinterDiagnosticParams, LinterGroup};

use context::{CairoLintKind, get_lint_type_from_diagnostic_message};

pub trait CairoLintGroup: SemanticGroup + SyntaxGroup {}

/// Gets the fixes for a set of a compiler diagnostics (that uses Cairo lint analyzer plugin).
/// # Arguments
///
/// * `db` - The reference to the database.
/// * `diagnostics` - The list of all compiler diagnostics including those coming from the cairo-lint plugin.
///
/// # Returns
///
/// A HashMap where:
/// * keys are FileIds (that points to a file that the fixes might be applied to).
/// * values are vectors of proposed Fixes.
#[tracing::instrument(skip_all, level = "trace")]
pub fn get_fixes(
    db: &(dyn SemanticGroup + 'static),
    diagnostics: Vec<SemanticDiagnostic>,
) -> HashMap<FileId, Vec<DiagnosticFixSuggestion>> {
    // We need to create a new database to avoid modifying the original one.
    // This one is used to resolve the overlapping fixes.
    let mut new_db = FixerDatabase::new_from(db);
    let fixes = get_fixes_without_resolving_overlapping(db, diagnostics);
    fixes
        .into_iter()
        .map(|(file_id, fixes)| {
            let file_url = url_for_file(db, file_id)
                .unwrap_or_else(|| panic!("FileId {file_id:?} should have a URL"));
            let new_db_file_id = file_for_url(&new_db, &file_url).unwrap_or_else(|| {
                panic!("FileUrl {file_url:?} should have a corresponding FileId")
            });
            let new_fixes = merge_overlapping_fixes(&mut new_db, new_db_file_id, fixes);
            (file_id, new_fixes)
        })
        .collect()
}

/// Gets all possible fixes for a set of compiler diagnostics (that uses Cairo lint analyzer plugin)
/// without resolving overlapping fixes. This is needed when you want to see all potential fixes,
/// even if they might conflict with each other.
///
/// # Arguments
///
/// * `db` - The reference to the database.
/// * `diagnostics` - The list of all compiler diagnostics including those coming from the cairo-lint plugin.
///
/// # Returns
///
/// A HashMap where:
/// * keys are FileIds (that points to a file that the fixes might be applied to).
/// * values are vectors of proposed Fixes.
#[tracing::instrument(skip_all, level = "trace")]
pub fn get_separated_fixes(
    db: &(dyn SemanticGroup + 'static),
    diagnostics: Vec<SemanticDiagnostic>,
) -> HashMap<FileId, Vec<DiagnosticFixSuggestion>> {
    get_fixes_without_resolving_overlapping(db, diagnostics)
}

/// Applies the fixes to the file.
///
/// # Arguments
///
/// * `file_id` - The FileId of the file that the fixes should be applied to.
/// * `fixes` - The list of fixes that should be applied to the file.
/// * `db` - The reference to the database that contains the file content.
#[tracing::instrument(skip_all, level = "trace")]
pub fn apply_file_fixes(
    file_id: FileId,
    fixes: Vec<DiagnosticFixSuggestion>,
    db: &dyn SyntaxGroup,
    formatter_config: FormatterConfig,
) -> Result<()> {
    // Those suggestions MUST be sorted in reverse, so changes at the end of the file,
    // doesn't affect the spans of the previous file suggestions.
    let suggestions = fixes
        .iter()
        .flat_map(|fix| fix.suggestions.iter())
        .sorted_by_key(|suggestion| Reverse(suggestion.span.start))
        .collect::<Vec<_>>();

    // Get all the files that need to be fixed
    let mut files: HashMap<FileId, String> = HashMap::default();
    files.insert(
        file_id,
        db.file_content(file_id)
            .ok_or(anyhow!("{} not found", file_id.file_name(db)))?
            .to_string(),
    );

    // Can't fail we just set the file value.
    files.entry(file_id).and_modify(|file| {
        for suggestion in suggestions {
            file.replace_range(suggestion.span.to_str_range(), &suggestion.code)
        }
    });

    // Dump them in place.
    std::fs::write(
        file_id.full_path(db),
        format_fixed_file(db, formatter_config, files.get(&file_id).unwrap().clone()),
    )?;

    Ok(())
}

/// Checks if the diagnostic is a panic diagnostic.
pub fn is_panic_diagnostic(diag: &PluginDiagnostic) -> bool {
    get_lint_type_from_diagnostic_message(&diag.message) == CairoLintKind::Panic
}<|MERGE_RESOLUTION|>--- conflicted
+++ resolved
@@ -26,11 +26,8 @@
 pub type CairoLintToolMetadata = BTreeMap<String, bool>;
 
 pub mod context;
-<<<<<<< HEAD
 
-=======
 mod corelib;
->>>>>>> d65e0f1d
 mod db;
 pub mod diagnostics;
 mod fixer;
@@ -40,6 +37,7 @@
 pub mod plugin;
 mod queries;
 
+pub use corelib::CorelibContext;
 pub use db::{LinterDatabase, LinterDiagnosticParams, LinterGroup};
 
 use context::{CairoLintKind, get_lint_type_from_diagnostic_message};
