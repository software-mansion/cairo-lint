use anyhow::{Result, anyhow};
use cairo_lang_defs::ids::{LanguageElementId, ModuleId};
use cairo_lang_defs::plugin::PluginDiagnostic;
use cairo_lang_filesystem::ids::{FileId, FileLongId};
use cairo_lang_semantic::db::SemanticGroup;
use cairo_lang_semantic::plugin::{AnalyzerPlugin, PluginSuite};
use cairo_lang_syntax::node::SyntaxNode;
use cairo_lang_syntax::node::db::SyntaxGroup;
use cairo_lang_syntax::node::helpers::QueryAttrs;
use cairo_lang_utils::LookupIntern;
use if_chain::if_chain;
use std::sync::Arc;

use crate::CairoLintToolMetadata;
use crate::context::{
    get_all_checking_functions, get_name_for_diagnostic_message, get_unique_allowed_names,
    is_lint_enabled_by_default,
};
<<<<<<< HEAD
use crate::mappings::{
    get_node_resultants, get_origin_module_item_as_syntax_node, get_origin_syntax_node,
};
=======
use crate::corelib::CorelibContext;
>>>>>>> d65e0f1d

pub fn cairo_lint_plugin_suite(tool_metadata: CairoLintToolMetadata) -> Result<PluginSuite> {
    let mut suite = PluginSuite::default();
    validate_cairo_lint_metadata(&tool_metadata)?;
    suite.add_analyzer_plugin_ex(Arc::new(CairoLint::new(false, tool_metadata)));
    Ok(suite)
}

pub fn cairo_lint_plugin_suite_without_metadata_validation(
    tool_metadata: CairoLintToolMetadata,
) -> PluginSuite {
    let mut suite = PluginSuite::default();
    suite.add_analyzer_plugin_ex(Arc::new(CairoLint::new(false, tool_metadata)));
    suite
}

pub fn cairo_lint_allow_plugin_suite() -> PluginSuite {
    let mut suite = PluginSuite::default();
    suite.add_analyzer_plugin::<CairoLintAllow>();
    suite
}

#[derive(Debug, Default)]
pub struct CairoLint {
    only_generated_files: bool,
    tool_metadata: CairoLintToolMetadata,
}

impl CairoLint {
    pub fn new(
        include_compiler_generated_files: bool,
        tool_metadata: CairoLintToolMetadata,
    ) -> Self {
        Self {
            only_generated_files: include_compiler_generated_files,
            tool_metadata,
        }
    }

    pub fn include_compiler_generated_files(&self) -> bool {
        self.only_generated_files
    }

    pub fn tool_metadata(&self) -> &CairoLintToolMetadata {
        &self.tool_metadata
    }
}

impl AnalyzerPlugin for CairoLint {
    fn declared_allows(&self) -> Vec<String> {
        get_unique_allowed_names()
            .iter()
            .map(ToString::to_string)
            .collect()
    }

    #[tracing::instrument(level = "trace", skip(db))]
    fn diagnostics(&self, db: &dyn SemanticGroup, module_id: ModuleId) -> Vec<PluginDiagnostic> {
        let mut diags: Vec<(PluginDiagnostic, FileId)> = Vec::new();
        let Ok(items) = db.module_items(module_id) else {
            return Vec::default();
        };

        let corelib_context = CorelibContext::new(db);
        for item in &*items {
            let mut item_diagnostics = Vec::new();
            let module_file = db.module_main_file(module_id).unwrap();
            let item_file = item.stable_location(db).file_id(db).lookup_intern(db);
<<<<<<< HEAD
            let is_generated_item =
                matches!(item_file, FileLongId::Virtual(_) | FileLongId::External(_));

            if is_generated_item && !self.only_generated_files {
                // let item_syntax_node = item.stable_location(db).stable_ptr().lookup(db.upcast());
                // let origin_node = get_origin_module_item_as_syntax_node(db, item);

                // if_chain! {
                //     if let Some(node) = origin_node;
                //     if let Some(resultants) = db.node_resultants(node);
                //     // Check if the item has only a single resultant, as if there is multiple resultants,
                //     // we would generate different diagnostics for each of resultants.
                //     // If we don't check this, we might generate different diagnostics for the same item,
                //     // which is a very unpredictable behavior.
                //     if resultants.len() == 1;
                //     // We don't do the `==` check here, as the origin node always has the proc macro attributes.
                //     // It also means that if the macro changed anything in the original item code,
                //     // we won't be processing it, as it might lead to unexpected behavior.
                //     if node.get_text_without_trivia(db).contains(&item_syntax_node.get_text_without_trivia(db));
                //     then {
                //         let checking_functions = get_all_checking_functions();
                //         for checking_function in checking_functions {
                //             checking_function(db, item, &mut item_diagnostics);
                //         }

                //         diags.extend(item_diagnostics.into_iter().filter_map(|mut diag| {
                //           let ptr = diag.stable_ptr;
                //           diag.stable_ptr = get_origin_syntax_node(db, &ptr)?.stable_ptr(db);
                //           Some((diag, module_file))}));
                //     }
                // }
            } else if !is_generated_item || self.only_generated_files {
                let checking_functions = get_all_checking_functions();
                for checking_function in checking_functions {
                    checking_function(db, item, &mut item_diagnostics);
                }

                diags.extend(item_diagnostics.into_iter().filter_map(|diag| {
                    // If the diagnostic is not mapped to an on-disk file, it mean that it's an inline macro diagnostic.
                    get_origin_syntax_node(db, &diag.stable_ptr).map(|_| (diag, module_file))
                }));
=======

            // Skip compiler generated files. By default it checks whether the item is inside the virtual or external file.
            if !self.include_compiler_generated_files
                && (matches!(item_file, FileLongId::Virtual(_) | FileLongId::External(_)))
            {
                continue;
            }

            let checking_functions = get_all_checking_functions();
            let mut item_diagnostics = Vec::new();

            for checking_function in checking_functions {
                checking_function(db, &corelib_context, item, &mut item_diagnostics);
>>>>>>> d65e0f1d
            }
        }

        diags
            .into_iter()
            .filter(|diag: &(PluginDiagnostic, FileId)| {
                let diagnostic = &diag.0;
                let node = diagnostic.stable_ptr.lookup(db.upcast());
                let allowed_name = get_name_for_diagnostic_message(&diagnostic.message).unwrap();
                let default_allowed = is_lint_enabled_by_default(&diagnostic.message).unwrap();
                let is_rule_allowed_globally = *self
                    .tool_metadata
                    .get(allowed_name)
                    .unwrap_or(&default_allowed);
                !node_has_ascendants_with_allow_name_attr(db.upcast(), node, allowed_name)
                    && is_rule_allowed_globally
            })
            .map(|diag| diag.0)
            .collect()
    }
}

/// Plugin with `declared_allows` matching these of [`CairoLint`] that does not emit diagnostics.
/// Add it when `CairoLint` is not present to avoid compiler warnings on unsupported
/// `allow` attribute arguments.
#[derive(Debug, Default)]
pub struct CairoLintAllow;

impl AnalyzerPlugin for CairoLintAllow {
    fn diagnostics(&self, _db: &dyn SemanticGroup, _module_id: ModuleId) -> Vec<PluginDiagnostic> {
        Vec::new()
    }

    fn declared_allows(&self) -> Vec<String> {
        get_unique_allowed_names()
            .iter()
            .map(ToString::to_string)
            .collect()
    }
}

#[tracing::instrument(skip_all, level = "trace")]
fn node_has_ascendants_with_allow_name_attr(
    db: &dyn SyntaxGroup,
    node: SyntaxNode,
    allowed_name: &'static str,
) -> bool {
    for node in node.ancestors_with_self(db) {
        if node.has_attr_with_arg(db, "allow", allowed_name) {
            return true;
        }
    }
    false
}

fn validate_cairo_lint_metadata(tool_metadata: &CairoLintToolMetadata) -> Result<()> {
    for (name, _) in tool_metadata.iter() {
        if !get_unique_allowed_names().contains(&name.as_str()) {
            return Err(anyhow!(
                "The lint '{}' specified in `Scarb.toml` is not supported by the Cairo lint.",
                name
            ));
        }
    }
    Ok(())
}<|MERGE_RESOLUTION|>--- conflicted
+++ resolved
@@ -16,13 +16,7 @@
     get_all_checking_functions, get_name_for_diagnostic_message, get_unique_allowed_names,
     is_lint_enabled_by_default,
 };
-<<<<<<< HEAD
-use crate::mappings::{
-    get_node_resultants, get_origin_module_item_as_syntax_node, get_origin_syntax_node,
-};
-=======
 use crate::corelib::CorelibContext;
->>>>>>> d65e0f1d
 
 pub fn cairo_lint_plugin_suite(tool_metadata: CairoLintToolMetadata) -> Result<PluginSuite> {
     let mut suite = PluginSuite::default();
@@ -91,7 +85,6 @@
             let mut item_diagnostics = Vec::new();
             let module_file = db.module_main_file(module_id).unwrap();
             let item_file = item.stable_location(db).file_id(db).lookup_intern(db);
-<<<<<<< HEAD
             let is_generated_item =
                 matches!(item_file, FileLongId::Virtual(_) | FileLongId::External(_));
 
@@ -126,28 +119,13 @@
             } else if !is_generated_item || self.only_generated_files {
                 let checking_functions = get_all_checking_functions();
                 for checking_function in checking_functions {
-                    checking_function(db, item, &mut item_diagnostics);
+                    checking_function(db, &corelib_context, item, &mut item_diagnostics);
                 }
 
                 diags.extend(item_diagnostics.into_iter().filter_map(|diag| {
                     // If the diagnostic is not mapped to an on-disk file, it mean that it's an inline macro diagnostic.
                     get_origin_syntax_node(db, &diag.stable_ptr).map(|_| (diag, module_file))
                 }));
-=======
-
-            // Skip compiler generated files. By default it checks whether the item is inside the virtual or external file.
-            if !self.include_compiler_generated_files
-                && (matches!(item_file, FileLongId::Virtual(_) | FileLongId::External(_)))
-            {
-                continue;
-            }
-
-            let checking_functions = get_all_checking_functions();
-            let mut item_diagnostics = Vec::new();
-
-            for checking_function in checking_functions {
-                checking_function(db, &corelib_context, item, &mut item_diagnostics);
->>>>>>> d65e0f1d
             }
         }
 
