[
    {
        "name": "bitwise_for_parity_check",
        "docs": "## What it does\n\nChecks for `x & 1` which is unoptimized in cairo and could be replaced by `x % 1`.\n\n## Example\n\n```cairo\nfn main() {\n    let _a = 200_u32 & 1;\n}\n```",
        "enabled": true,
        "source_link": "https://github.com/software-mansion/cairo-lint/tree/main/src/lints/bitwise_for_parity_check.rs#L28"
    },
    {
        "name": "bool_comparison",
        "docs": "## What it does\n\nChecks for direct variable with boolean literal like `a == true` or `a == false`.\n\n## Example\n\n```cairo\nfn main() {\n    let x = true;\n    if x == true {\n        println!(\"x is true\");\n    }\n}\n```\n\nCan be rewritten as:\n\n```cairo\nfn main() {\n   let x = true;\n   if x {\n       println!(\"x is true\");\n   }\n}\n```",
        "enabled": true,
        "source_link": "https://github.com/software-mansion/cairo-lint/tree/main/src/lints/bool_comparison.rs#L42"
    },
    {
        "name": "break_unit",
        "docs": "## What it does\n\nChecks for `break ();` statements and suggests removing the parentheses.\n\n## Example\n\n```cairo\nfn main() {\n    loop {\n        break ();\n    }\n}\n```\n\nCan be fixed by removing the parentheses:\n\n```cairo\nfn main() {\n    loop {\n        break;\n    }\n}\n```",
        "enabled": true,
        "source_link": "https://github.com/software-mansion/cairo-lint/tree/main/src/lints/breaks.rs#L38"
    },
    {
        "name": "clone_on_copy",
        "docs": "## What it does\n\nChecks for usage of `.clone()` on a `Copy` type.\n\n## Example\n\n```cairo\n    let a: felt252 = 'Hello';\n    let b = a.clone()\n```",
        "enabled": true,
        "source_link": "https://github.com/software-mansion/cairo-lint/tree/main/src/lints/clone_on_copy.rs#L33"
    },
    {
        "name": "impossible_comparison",
        "docs": "## What it does\n\nChecks for impossible comparisons. Those ones always return false.\n\n## Example\n\nHere is an example of impossible comparison:\n\n```cairo\nfn main() {\n    let x: u32 = 1;\n    if x > 200 && x < 100 {\n        //impossible to reach\n    }\n}\n```",
        "enabled": true,
        "source_link": "https://github.com/software-mansion/cairo-lint/tree/main/src/lints/double_comparison.rs#L37"
    },
    {
        "name": "simplifiable_comparison",
        "docs": "## What it does\n\nChecks for double comparisons that can be simplified.\nThose are comparisons that can be simplified to a single comparison.\n\n## Example\n\n```cairo\nfn main() -> bool {\n    let x = 5_u32;\n    let y = 10_u32;\n    if x == y || x > y {\n        true\n    } else {\n        false\n    }\n}\n```\n\nThe above code can be simplified to:\n\n```cairo\nfn main() -> bool {\n    let x = 5_u32;\n    let y = 10_u32;\n    if x >= y {\n        true\n    } else {\n        false\n    }\n}\n```",
        "enabled": true,
        "source_link": "https://github.com/software-mansion/cairo-lint/tree/main/src/lints/double_comparison.rs#L85"
    },
    {
        "name": "redundant_comparison",
        "docs": "## What it does\n\nChecks for double comparisons that are redundant. Those are comparisons that can be simplified to a single comparison.\n\n## Example\n\n```cairo\nfn main() -> bool {\n    let x = 5_u32;\n    let y = 10_u32;\n    if x >= y || x <= y {\n        true\n    } else {\n        false\n    }\n}\n```\n\nCould be simplified to just:\n\n```cairo\nfn main() -> bool {\n    let x = 5_u32;\n    let y = 10_u32;\n    true\n}\n```",
        "enabled": true,
        "source_link": "https://github.com/software-mansion/cairo-lint/tree/main/src/lints/double_comparison.rs#L136"
    },
    {
        "name": "contradictory_comparison",
        "docs": "## What it does\n\nChecks for double comparisons that are contradictory. Those are comparisons that are always false.\n\n## Example\n\n```cairo\nfn main() -> bool {\n    let x = 5_u32;\n    let y = 10_u32;\n    if x < y && x > y {\n        true\n    } else {\n        false\n    }\n}\n```\n\nCould be simplified to just:\n\n```cairo\nfn main() -> bool {\n    let x = 5_u32;\n    let y = 10_u32;\n    false\n}\n```",
        "enabled": true,
        "source_link": "https://github.com/software-mansion/cairo-lint/tree/main/src/lints/double_comparison.rs#L187"
    },
    {
        "name": "double_parens",
        "docs": "## What it does\n\nChecks for unnecessary double parentheses in expressions.\n\n## Example\n\n```cairo\nfn main() -> u32 {\n    ((0))\n}\n```\n\nCan be simplified to:\n\n```cairo\nfn main() -> u32 {\n    0\n}\n```",
        "enabled": true,
        "source_link": "https://github.com/software-mansion/cairo-lint/tree/main/src/lints/double_parens.rs#L33"
    },
    {
        "name": "duplicate_underscore_args",
        "docs": "## What it does\n\nChecks for functions that have the same argument name but prefix with `_`.\n\n## Example\n\nThis code will raise a warning because it can be difficult to differentiate between `test` and `_test`.\n\n```cairo\nfn foo(test: u32, _test: u32) {}\n```",
        "enabled": true,
        "source_link": "https://github.com/software-mansion/cairo-lint/tree/main/src/lints/duplicate_underscore_args.rs#L23"
    },
    {
        "name": "empty_enum_brackets_variant",
        "docs": "## What it does\n\nFinds enum variants that are declared with empty brackets.\n\n## Example\n\n```cairo\n enum MyEnum {\n    Data: u8,\n    Empty: ()       // redundant parentheses\n }\n```\n\nCan be simplified to:\n\n```cairo\n enum MyEnum {\n    Data(u8),\n    Empty,\n }\n```",
        "enabled": true,
        "source_link": "https://github.com/software-mansion/cairo-lint/tree/main/src/lints/empty_enum_brackets_variant.rs#L35"
    },
    {
        "name": "enum_variant_names",
        "docs": "## What it does\n\nDetects enumeration variants that are prefixed or suffixed by the same characters.\n\n## Example\n\n```cairo\nenum Cake {\n    BlackForestCake,\n    HummingbirdCake,\n    BattenbergCake,\n}\n```\n\nCan be simplified to:\n\n```cairo\nenum Cake {\n    BlackForest,\n    Hummingbird,\n    Battenberg,\n}\n```",
        "enabled": false,
        "source_link": "https://github.com/software-mansion/cairo-lint/tree/main/src/lints/enum_variant_names.rs#L36"
    },
    {
        "name": "div_eq_op",
        "docs": "## What it does\n\nChecks for division with identical operands.\n\n## Example\n\n```cairo\nfn foo(a: u256) -> u256 {\n    a / a\n}\n```\n\nCould be simplified by replacing the entire expression with 1:\n\n```cairo\nfn foo(a: u256) -> u256 {\n    1\n}\n```",
        "enabled": true,
        "source_link": "https://github.com/software-mansion/cairo-lint/tree/main/src/lints/eq_op.rs#L36"
    },
    {
        "name": "eq_comp_op",
        "docs": "## What it does\n\nChecks for comparison with identical operands.\n\n## Example\n\n```cairo\nfn foo(a: u256) -> bool {\n    a == a\n}\n```\n\nCould be simplified by replacing the entire expression with true:\n\n```cairo\nfn foo(a: u256) -> bool {\n    true\n}\n```",
        "enabled": true,
        "source_link": "https://github.com/software-mansion/cairo-lint/tree/main/src/lints/eq_op.rs#L72"
    },
    {
        "name": "neq_comp_op",
        "docs": "## What it does\n\nChecks for arithmetical comparison with identical operands.\n\n## Example\n\n```cairo\nfn foo(a: u256) -> bool {\n    let _z = a != a;\n    let _y = a > a;\n    a < a\n}\n```\n\nCould be simplified by replacing the entire expression with false:\n\n```cairo\nfn foo(a: u256) -> bool {\n    let _z = false;\n    let _y = false;\n    false\n}\n```",
        "enabled": true,
        "source_link": "https://github.com/software-mansion/cairo-lint/tree/main/src/lints/eq_op.rs#L111"
    },
    {
        "name": "eq_diff_op",
        "docs": "## What it does\n\nChecks for subtraction with identical operands.\n\n## Example\n\n```cairo\nfn foo(a: u256) -> u256 {\n    a - a\n}\n```\n\nCould be simplified by replacing the entire expression with zero:\n\n```cairo\nfn foo(a: u256) -> u256 {\n    0\n}\n```",
        "enabled": true,
        "source_link": "https://github.com/software-mansion/cairo-lint/tree/main/src/lints/eq_op.rs#L146"
    },
    {
        "name": "eq_bitwise_op",
        "docs": "## What it does\n\nChecks for bitwise operation with identical operands.\n\n## Example\n\n```cairo\nfn foo(a: u256) -> u256 {\n    a & a\n}\n```\n\nCould be simplified by replacing the entire expression with the operand:\n\n```cairo\nfn foo(a: u256) -> u256 {\n    a\n}\n```",
        "enabled": true,
        "source_link": "https://github.com/software-mansion/cairo-lint/tree/main/src/lints/eq_op.rs#L181"
    },
    {
        "name": "eq_logical_op",
        "docs": "## What it does\n\nChecks for logical operation with identical operands.\n\n## Example\n\n```cairo\nfn foo(a: u256) -> u256 {\n    a & a\n}\n```\n\nCould be simplified by replacing the entire expression with the operand:\n\n```cairo\nfn foo(a: u256) -> u256 {\n    a\n}\n```",
        "enabled": true,
        "source_link": "https://github.com/software-mansion/cairo-lint/tree/main/src/lints/eq_op.rs#L217"
    },
    {
        "name": "erasing_op",
        "docs": "## What it does\n\nChecks for operations that result in the value being erased (e.g., multiplication by 0 or 0 being divided by anything).\n\n## Example\n\n```cairo\nfn main() {\n    let x = 1;\n    let _y = 0 * x;\n    let _z = 0 / x;\n    let _c = x & 0;\n}\n```\n\nCould be simplified by replacing the entire expression with 0:\n\n```cairo\nfn main() {\n    let x = 1;\n    let _y = 0;\n    let _z = 0;\n    let _c = 0;\n}\n```",
        "enabled": true,
        "source_link": "https://github.com/software-mansion/cairo-lint/tree/main/src/lints/erasing_op.rs#L41"
    },
    {
        "name": "collapsible_if",
        "docs": "## What it does\n\nChecks for nested `if` statements that can be collapsed into a single `if` statement.\n\n## Example\n\n```cairo\nfn main() {\n    let x = true;\n    let y = true;\n    let z = false;\n\n    if x || z {\n        if y && z {\n            println!(\"Hello\");\n        }\n    }\n}\n```\n\nCan be collapsed to\n\n```cairo\nfn main() {\n    let x = true;\n    let y = true;\n    let z = false;\n    if (x || z) && (y && z) {\n        println!(\"Hello\");\n    }\n}\n```",
        "enabled": true,
        "source_link": "https://github.com/software-mansion/cairo-lint/tree/main/src/lints/ifs/collapsible_if.rs#L51"
    },
    {
        "name": "collapsible_if_else",
        "docs": "## What it does\n\nChecks for nested `if` statements inside the `else` statement\nthat can be collapsed into a single `if-else` statement.\n\n## Example\n\n```cairo\nfn main() {\n    let x = true;\n    if x {\n        println!(\"x is true\");\n    } else {\n        if !x {\n            println!(\"x is false\");\n        }\n    }\n}\n```\n\nCan be refactored to:\n\n```cairo\nfn main() {\n    let x = true;\n    if x {\n        println!(\"x is true\");\n    } else if !x {\n        println!(\"x is false\");\n    }\n}\n```",
        "enabled": true,
        "source_link": "https://github.com/software-mansion/cairo-lint/tree/main/src/lints/ifs/collapsible_if_else.rs#L53"
    },
    {
        "name": "equatable_if_let",
        "docs": "## What it does\n\nChecks for `if let` pattern matching that can be replaced by a simple comparison.\n\n## Example\n\n```cairo\nif let Some(2) = a {\n    // Code\n}\n```\n\nCould be replaced by\n\n```cairo\nif a == Some(2) {\n    // Code\n}\n```",
        "enabled": true,
        "source_link": "https://github.com/software-mansion/cairo-lint/tree/main/src/lints/ifs/equatable_if_let.rs#L36"
    },
    {
        "name": "ifs_same_cond",
        "docs": "## What it does\n\nChecks for consecutive `if` expressions with the same condition.\n\n## Example\n\n```cairo\nfn main() {\n    let a = 1;\n    let b = 1;\n    if a == b {\n        println!(\"a is equal to b\");\n    } else if a == b {\n        println!(\"a is equal to b\");\n    }\n}\n```\n\nCould be rewritten as just:\n\n```cairo\nfn main() {\n    let a = 1;\n    let b = 1;\n    if a == b {\n        println!(\"a is equal to b\");\n    }\n}\n```",
        "enabled": true,
        "source_link": "https://github.com/software-mansion/cairo-lint/tree/main/src/lints/ifs/ifs_same_cond.rs#L43"
    },
    {
        "name": "int_ge_plus_one",
        "docs": "## What it does\n\nCheck for unnecessary add operation in integer >= comparison.\n\n## Example\n\n```cairo\nfn main() {\n    let x: u32 = 1;\n    let y: u32 = 1;\n    if x >= y + 1 {}\n}\n```\n\nCan be simplified to:\n\n```cairo\nfn main() {\n    let x: u32 = 1;\n    let y: u32 = 1;\n    if x > y {}\n}\n```",
        "enabled": true,
        "source_link": "https://github.com/software-mansion/cairo-lint/tree/main/src/lints/int_op_one.rs#L39"
    },
    {
        "name": "int_ge_min_one",
        "docs": "## What it does\n\nCheck for unnecessary sub operation in integer >= comparison.\n\n## Example\n\n```cairo\nfn main() {\n    let x: u32 = 1;\n    let y: u32 = 1;\n    if x - 1 >= y {}\n}\n```\n\nCan be simplified to:\n\n```cairo\nfn main() {\n    let x: u32 = 1;\n    let y: u32 = 1;\n    if x > y {}\n}\n```",
        "enabled": true,
        "source_link": "https://github.com/software-mansion/cairo-lint/tree/main/src/lints/int_op_one.rs#L86"
    },
    {
        "name": "int_le_plus_one",
        "docs": "## What it does\n\nCheck for unnecessary add operation in integer <= comparison.\n\n## Example\n\n```cairo\nfn main() {\n    let x: u32 = 1;\n    let y: u32 = 1;\n    if x + 1 <= y {}\n}\n```\n\nCan be simplified to:\n\n```cairo\nfn main() {\n    let x: u32 = 1;\n    let y: u32 = 1;\n    if x < y {}\n}\n```",
        "enabled": true,
        "source_link": "https://github.com/software-mansion/cairo-lint/tree/main/src/lints/int_op_one.rs#L133"
    },
    {
        "name": "int_le_min_one",
        "docs": "## What it does\n\nCheck for unnecessary sub operation in integer <= comparison.\n\n## Example\n\n```cairo\nfn main() {\n    let x: u32 = 1;\n    let y: u32 = 1;\n    if x <= y - 1 {}\n}\n```\n\nCan be simplified to:\n\n```cairo\nfn main() {\n    let x: u32 = 1;\n    let y: u32 = 1;\n    if x < y {}\n}\n```",
        "enabled": true,
        "source_link": "https://github.com/software-mansion/cairo-lint/tree/main/src/lints/int_op_one.rs#L180"
    },
    {
        "name": "loop_for_while",
        "docs": "## What it does\n\nChecks for `loop` expressions that contain a conditional `if` statement with break inside that\ncan be simplified to a `while` loop.\n\n## Example\n\n```cairo\nfn main() {\n    let mut x: u16 = 0;\n    loop {\n        if x == 10 {\n            break;\n        }\n        x += 1;\n    }\n}\n```\n\nCan be simplified to:\n\n```cairo\nfn main() {\n    let mut x: u16 = 0;\n    while x != 10 {\n        x += 1;\n    }\n}\n```",
        "enabled": true,
        "source_link": "https://github.com/software-mansion/cairo-lint/tree/main/src/lints/loops/loop_for_while.rs#L48"
    },
    {
        "name": "loop_match_pop_front",
        "docs": "## What it does\n\nChecks for loops that are used to iterate over a span using `pop_front`.\n\n## Example\n\n```cairo\nlet a: Span<u32> = array![1, 2, 3].span();\nloop {\n    match a.pop_front() {\n        Option::Some(val) => {do_smth(val); },\n        Option::None => { break; }\n    }\n}\n```\n\nWhich can be rewritten as\n\n```cairo\nlet a: Span<u32> = array![1, 2, 3].span();\nfor val in a {\n    do_smth(val);\n}\n```",
        "enabled": true,
        "source_link": "https://github.com/software-mansion/cairo-lint/tree/main/src/lints/loops/loop_match_pop_front.rs#L52"
    },
    {
        "name": "manual_assert",
        "docs": "## What it does\n\nChecks for manual implementations of `assert` macro in `if` expressions.\n\n## Example\n\n```cairo\nfn main() {\n    let a = 5;\n    if a == 5 {\n        panic!(\"a shouldn't be equal to 5\");\n    }\n}\n```\n\nCan be rewritten as:\n\n```cairo\nfn main() {\n    let a = 5;\n    assert!(a != 5, \"a shouldn't be equal to 5\");\n}\n```",
        "enabled": true,
        "source_link": "https://github.com/software-mansion/cairo-lint/tree/main/src/lints/manual/manual_assert.rs#L48"
    },
    {
        "name": "manual_err",
        "docs": "## What it does\n\nChecks for manual implementations of `err` in match and if expressions.\n\n## Example\n\n```cairo\nfn main() {\n    let foo: Result<i32> = Result::Err('err');\n    let _foo = match foo {\n        Result::Ok(_) => Option::None,\n        Result::Err(x) => Option::Some(x),\n    };\n}\n```\n\nCan be rewritten as:\n\n```cairo\nfn main() {\n    let foo: Result<i32> = Result::Err('err');\n    let _foo = foo.err();\n}\n```",
        "enabled": true,
        "source_link": "https://github.com/software-mansion/cairo-lint/tree/main/src/lints/manual/manual_err.rs#L40"
    },
    {
        "name": "manual_expect",
        "docs": "## What it does\n\nChecks for manual implementations of `expect`.\n\n## Example\n\n```cairo\nfn main() {\n    let foo: Option::<i32> = Option::None;\n    let _foo = match foo {\n        Option::Some(x) => x,\n        Option::None => core::panic_with_felt252('err'),\n    };\n}\n```\n\nCan be rewritten as:\n\n```cairo\nfn main() {\n    let foo: Option::<i32> = Option::None;\n    let _foo = foo.expect('err');\n}\n```",
        "enabled": true,
        "source_link": "https://github.com/software-mansion/cairo-lint/tree/main/src/lints/manual/manual_expect.rs#L45"
    },
    {
        "name": "manual_expect_err",
        "docs": "## What it does\n\nChecks for manual implementation of `expect_err` method in match and if expressions.\n\n## Example\n\n```cairo\nfn main() {\n    let foo: Result<i32> = Result::Err('err');\n    let err = 'this is an err';\n    let _foo = match foo {\n        Result::Ok(_) => core::panic_with_felt252(err),\n        Result::Err(x) => x,\n    };\n}\n```\n\nCan be rewritten as:\n\n```cairo\nfn main() {\n    let foo: Result<i32> = Result::Err('err');\n    let err = 'this is an err';\n    let _foo = foo.expect_err(err);\n}\n```",
        "enabled": true,
        "source_link": "https://github.com/software-mansion/cairo-lint/tree/main/src/lints/manual/manual_expect_err.rs#L53"
    },
    {
        "name": "manual_is_some",
        "docs": "## What it does\n\nChecks for manual implementations of `is_some`.\n\n## Example\n\n```cairo\nfn main() {\n    let foo: Option<i32> = Option::None;\n    let _foo = match foo {\n        Option::Some(_) => true,\n        Option::None => false,\n    };\n}\n```\n\nCan be rewritten as:\n\n```cairo\nfn main() {\n    let foo: Option<i32> = Option::None;\n    let _foo = foo.is_some();\n}\n```",
        "enabled": true,
        "source_link": "https://github.com/software-mansion/cairo-lint/tree/main/src/lints/manual/manual_is.rs#L40"
    },
    {
        "name": "manual_is_none",
        "docs": "## What it does\n\nChecks for manual implementations of `is_none`.\n\n## Example\n\n```cairo\nfn main() {\n    let foo: Option<i32> = Option::None;\n    let _foo = match foo {\n        Option::Some(_) => false,\n        Option::None => true,\n    };\n}\n```\n\nCan be rewritten as:\n\n```cairo\nfn main() {\n    let foo: Option<i32> = Option::None;\n    let _foo = foo.is_none();\n}\n```",
        "enabled": true,
        "source_link": "https://github.com/software-mansion/cairo-lint/tree/main/src/lints/manual/manual_is.rs#L88"
    },
    {
        "name": "manual_is_ok",
        "docs": "## What it does\n\nChecks for manual implementations of `is_ok`.\n\n## Example\n\n```cairo\nfn main() {\n    let res_val: Result<i32> = Result::Err('err');\n    let _a = match res_val {\n        Result::Ok(_) => true,\n        Result::Err(_) => false\n    };\n}\n```\n\nCan be rewritten as:\n\n```cairo\nfn main() {\n    let res_val: Result<i32> = Result::Err('err');\n    let _a = res_val.is_ok();\n}\n```",
        "enabled": true,
        "source_link": "https://github.com/software-mansion/cairo-lint/tree/main/src/lints/manual/manual_is.rs#L136"
    },
    {
        "name": "manual_is_err",
        "docs": "## What it does\n\nChecks for manual implementations of `is_err`.\n\n## Example\n\n```cairo\nfn main() {\n    let res_val: Result<i32> = Result::Err('err');\n    let _a = match res_val {\n        Result::Ok(_) => false,\n        Result::Err(_) => true\n    };\n}\n```\n\nCan be rewritten as:\n\n```cairo\nfn main() {\n    let res_val: Result<i32> = Result::Err('err');\n    let _a = res_val.is_err();\n}\n```",
        "enabled": true,
        "source_link": "https://github.com/software-mansion/cairo-lint/tree/main/src/lints/manual/manual_is.rs#L184"
    },
    {
        "name": "manual_ok",
        "docs": "## What it does\n\nChecks for manual implementation of `ok` method in match and if expressions.\n\n## Example\n\n```cairo\nfn main() {\n    let res_val: Result<i32> = Result::Err('err');\n    let _a = match res_val {\n        Result::Ok(x) => Option::Some(x),\n        Result::Err(_) => Option::None,\n    };\n}\n```\n\nCan be replaced with:\n\n```cairo\nfn main() {\n    let res_val: Result<i32> = Result::Err('err');\n    let _a = res_val.ok();\n}\n```",
        "enabled": true,
        "source_link": "https://github.com/software-mansion/cairo-lint/tree/main/src/lints/manual/manual_ok.rs#L40"
    },
    {
        "name": "manual_ok_or",
        "docs": "## What it does\n\nChecks for manual implementations of ok_or.\n\n## Example\n\n```cairo\nfn main() {\n    let foo: Option<i32> = Option::None;\n    let _foo = match foo {\n        Option::Some(v) => Result::Ok(v),\n        Option::None => Result::Err('this is an err'),\n    };\n}\n```\n\nCan be rewritten as:\n\n```cairo\nfn main() {\n    let foo: Option<i32> = Option::None;\n    let _foo = foo.ok_or('this is an err');\n}\n```",
        "enabled": true,
        "source_link": "https://github.com/software-mansion/cairo-lint/tree/main/src/lints/manual/manual_ok_or.rs#L51"
    },
    {
        "name": "manual_unwrap_or",
        "docs": "## What it does\n\nFinds patterns that reimplement `Option::unwrap_or` or `Result::unwrap_or`.\n\n## Example\n\n```cairo\nlet foo: Option<i32> = None;\nmatch foo {\n    Some(v) => v,\n    None => 1,\n};\n```\n\nCan be simplified to:\n\n```cairo\nlet foo: Option<i32> = None;\nfoo.unwrap_or(1);\n```",
        "enabled": true,
        "source_link": "https://github.com/software-mansion/cairo-lint/tree/main/src/lints/manual/manual_unwrap_or.rs#L38"
    },
    {
        "name": "manual_unwrap_or_default",
        "docs": "## What it does\n\nChecks for manual unwrapping of an Option or Result.\n\n## Example\n\n```cairo\nfn main() {\n    let x: Option<u128> = Option::Some(1038);\n    if let Option::Some(v) = x {\n        v\n    } else {\n        0\n    };\n}\n```\n\nCan be simplified to:\n\n```cairo\nfn main() {\n    let x: Option<u128> = Option::Some(1038);\n    x.unwrap_or_default();\n}\n```",
        "enabled": true,
        "source_link": "https://github.com/software-mansion/cairo-lint/tree/main/src/lints/manual/manual_unwrap_or_default.rs#L47"
    },
    {
        "name": "panic",
        "docs": "## What it does\n\nChecks for panic usages.\n\n## Example\n\n```cairo\nfn main() {\n    panic!(\"panic\");\n}\n```",
        "enabled": false,
        "source_link": "https://github.com/software-mansion/cairo-lint/tree/main/src/lints/panic.rs#L29"
    },
    {
        "name": "inefficient_while_comp",
        "docs": "## What it does\n\nChecks if the while loop exit condition is using [`<`, `<=`, `>=`, `>`] operators.\n\n## Example\n\n```cairo\nfn main() {\n    let mut a = 1_u32;\n    while a <= 10 {\n        a += 1;\n    }\n}\n```\n\nCan be optimized to:\n\n```cairo\nfn main() {\n    let mut a = 1_u32;\n    while a != 10 {\n        a += 1;\n    }\n}\n```",
        "enabled": false,
        "source_link": "https://github.com/software-mansion/cairo-lint/tree/main/src/lints/performance/inefficient_while_comp.rs#L37"
    },
    {
        "name": "redundant_brackets_in_enum_call",
        "docs": "## What it does\n\nDetects calls to enum variant constructors with redundant parentheses\n\n## Example\n\n```cairo\nenum MyEnum {\n    Data: u8,\n    Empty,\n}\n\nfn main() {\n    let a = MyEnum::Empty(()); // redundant parentheses\n}\n```\n\nCan be simplified to:\n\n```cairo\nenum MyEnum {\n    Data: u8,\n    Empty,\n}\n\nfn main() {\n    let a = MyEnum::Empty;\n}\n```",
        "enabled": true,
        "source_link": "https://github.com/software-mansion/cairo-lint/tree/main/src/lints/redundant_brackets_in_enum_call.rs#L46"
    },
    {
        "name": "redundant_op",
        "docs": "## What it does\n\nChecks for redundant arithmetic operations like `x + 0`, `x - 0`, `x * 1`, `x / 1`\n\n## Example\n\n```cairo\nfn main() {\n    let x = 42;\n    let _y = x * 1;\n}\n```\n\nCan be simplified to\n\n```cairo\nfn main() {\n    let x = 42;\n    let _y = x;\n}\n```",
        "enabled": true,
        "source_link": "https://github.com/software-mansion/cairo-lint/tree/main/src/lints/redundant_op.rs#L36"
    },
    {
        "name": "destruct_match",
        "docs": "## What it does\n\nChecks for matches that do something only in 1 arm and can be rewrote as an `if let`\n\n## Example\n\n```cairo\nlet var = Option::Some(1_u32);\nmatch var {\n    Option::Some(val) => do_smth(val),\n    _ => (),\n}\n```\n\nWhich can be rewritten as\n\n```cairo\nif let Option::Some(val) = var {\n    do_smth(val),\n}\n```",
        "enabled": true,
        "source_link": "https://github.com/software-mansion/cairo-lint/tree/main/src/lints/single_match.rs#L41"
    },
    {
        "name": "equality_match",
        "docs": "## What it does\n\nChecks for matches that do something only in 1 arm and can be rewrote as an `if`\n\n## Example\n\n```cairo\nmatch variable {\n    Option::None => println!(\"None\"),\n    Option::Some => (),\n};\n```\n\nWhich can be probably rewritten as\n\n```cairo\nif variable.is_none() {\n    println!(\"None\");\n}\n```",
        "enabled": true,
        "source_link": "https://github.com/software-mansion/cairo-lint/tree/main/src/lints/single_match.rs#L85"
    },
    {
        "name": "unit_return_type",
        "docs": "## What it does\n\nDetects if the function has a unit return type, which is not needed to be specified.\n\n## Example\n\n```cairo\nfn foo() -> () {\n    println!(\"Hello, world!\");\n}\n```\n\nCan be simplified to just:\n\n```cairo\nfn foo() {\n    println!(\"Hello, world!\");\n}\n```",
        "enabled": true,
        "source_link": "https://github.com/software-mansion/cairo-lint/tree/main/src/lints/unit_return_type.rs#L37"
<<<<<<< HEAD
    },
    {
        "name": "unwrap_syscall",
        "docs": "## What it does\n\nDetects if the function uses `unwrap` on a `SyscallResult` object.\n\n## Example\n\n```cairo\nuse starknet::storage_access::{storage_address_from_base, storage_base_address_from_felt252};\nuse starknet::syscalls::storage_read_syscall;\n\nfn main() {\n    let storage_address = storage_base_address_from_felt252(3534535754756246375475423547453);\n    let result = storage_read_syscall(0, storage_address_from_base(storage_address));\n    result.unwrap();\n}\n```\n\nCan be changed to:\n\n```cairo\nuse starknet::SyscallResultTrait;\nuse starknet::storage_access::{storage_address_from_base, storage_base_address_from_felt252};\nuse starknet::syscalls::storage_read_syscall;\n\nfn main() {\n    let storage_address = storage_base_address_from_felt252(3534535754756246375475423547453);\n    let result = storage_read_syscall(0, storage_address_from_base(storage_address));\n    result.unwrap_syscall();\n}\n```",
        "enabled": true,
        "source_link": "https://github.com/software-mansion/cairo-lint/tree/main/src/lints/unwrap_syscall.rs#L50"
=======
>>>>>>> b6dd5133
    }
]<|MERGE_RESOLUTION|>--- conflicted
+++ resolved
@@ -286,14 +286,5 @@
         "docs": "## What it does\n\nDetects if the function has a unit return type, which is not needed to be specified.\n\n## Example\n\n```cairo\nfn foo() -> () {\n    println!(\"Hello, world!\");\n}\n```\n\nCan be simplified to just:\n\n```cairo\nfn foo() {\n    println!(\"Hello, world!\");\n}\n```",
         "enabled": true,
         "source_link": "https://github.com/software-mansion/cairo-lint/tree/main/src/lints/unit_return_type.rs#L37"
-<<<<<<< HEAD
-    },
-    {
-        "name": "unwrap_syscall",
-        "docs": "## What it does\n\nDetects if the function uses `unwrap` on a `SyscallResult` object.\n\n## Example\n\n```cairo\nuse starknet::storage_access::{storage_address_from_base, storage_base_address_from_felt252};\nuse starknet::syscalls::storage_read_syscall;\n\nfn main() {\n    let storage_address = storage_base_address_from_felt252(3534535754756246375475423547453);\n    let result = storage_read_syscall(0, storage_address_from_base(storage_address));\n    result.unwrap();\n}\n```\n\nCan be changed to:\n\n```cairo\nuse starknet::SyscallResultTrait;\nuse starknet::storage_access::{storage_address_from_base, storage_base_address_from_felt252};\nuse starknet::syscalls::storage_read_syscall;\n\nfn main() {\n    let storage_address = storage_base_address_from_felt252(3534535754756246375475423547453);\n    let result = storage_read_syscall(0, storage_address_from_base(storage_address));\n    result.unwrap_syscall();\n}\n```",
-        "enabled": true,
-        "source_link": "https://github.com/software-mansion/cairo-lint/tree/main/src/lints/unwrap_syscall.rs#L50"
-=======
->>>>>>> b6dd5133
     }
 ]