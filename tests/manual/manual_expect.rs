use crate::{test_lint_diagnostics, test_lint_fixer};

const TEST_CORE_PANIC_WITH_FELT252: &str = r#"
fn main() {
    let foo: Option::<i32> = Option::None;
    // This is just a variable.
    let _foo = match foo {
        Option::Some(x) => x,
        Option::None => core::panic_with_felt252('err'),
    };
}
"#;

const TEST_PANIC_WITH_FELT252: &str = r#"
use core::panic_with_felt252;
fn main() {
    let foo: Option::<i32> = Option::None;
    // This is just a variable.
    let _foo = match foo {
        Option::Some(x) => x,
        Option::None => panic_with_felt252('err'),
    };
}
"#;

const TEST_WITH_ENUM_ERROR: &str = r#"
mod Error {
    pub const Error: felt252 = 'this is an err';
}
fn main() {
    let foo: Option::<i32> = Option::None;
    // This is just a variable.
    let _foo = match foo {
        Option::Some(x) => x,
        Option::None => core::panic_with_felt252(Error::Error),
    };
}
"#;

const TEST_WITH_COMMENT_IN_SOME: &str = r#"
fn main() {
    let foo: Option::<i32> = Option::None;
    // This is just a variable.
    let _foo = match foo {
        Option::Some(x) => {
            // do something
            x
        },
        Option::None => core::panic_with_felt252('err'),
    };
}
"#;

const TEST_WITH_COMMENT_IN_NONE: &str = r#"
fn main() {
    let foo: Option::<i32> = Option::None;
    // This is just a variable.
    let _foo = match foo {
        Option::Some(x) => x,
        Option::None => 
        {
            // do something
            core::panic_with_felt252('err')
        },
    };
}
"#;

const TEST_MATCH_EXPRESSION_IS_A_FUNCTION: &str = r#"
fn foo(a: u256) -> Option<u256> {
    Option::Some(a)
} 
fn main() {
    let a: u256 = 0; 
    // This is just a variable.
    let _a = match foo(a) {
        Option::Some(value) => value,
        Option::None => core::panic_with_felt252('err')
    };
}
"#;

const TEST_MANUAL_IF: &str = r#"
fn main() {
    let opt_val: Option<i32> = Option::None;
    // This is just a variable.
    let _a = if let Option::Some(val) = opt_val {
        val
    } else {
        core::panic_with_felt252('panic')
    };
}
"#;

const TEST_MANUAL_IF_ALLOWED: &str = r#"
fn main() {
    let opt_val: Option<i32> = Option::None;
    #[allow(manual_expect)]
    // This is just a variable.
    let _a = if let Option::Some(val) = opt_val {
        val
    } else {
        core::panic_with_felt252('panic')
    };
}
"#;

const TEST_MANUAL_IF_WITH_ADDITIONAL_INSTRUCTIONS: &str = r#"
fn main() {
    let opt_val: Option<i32> = Option::None;
    // This is just a variable.
    let _a = if let Option::Some(val) = opt_val {
        let val = val + 1;
        val
    } else {
        core::panic_with_felt252('panic')
    };
}
"#;

const TEST_MANUAL_RESULT_IF: &str = r#"
fn main() {
    let res_val: Result<i32> = Result::Err('err');
    // This is just a variable.
    let _a = if let Result::Ok(x) = res_val {
        x
    } else {
        core::panic_with_felt252('err')
    };
}
"#;

const TEST_MANUAL_MATCH_RESULT: &str = r#"
fn main() {
    let res_val: Result<i32> = Result::Err('err');
    // This is just a variable.
    let _a = match res_val {
        Result::Ok(val) => val,
        Result::Err(_) => core::panic_with_felt252('error')
    };
}
"#;

const TEST_MANUAL_MATCH_RESULT_WITH_UNWRAPPED_ERROR: &str = r#"
fn main() {
    let res_val: Result<i32> = Result::Err('err');
    // This is just a variable.
    let _a = match res_val {
        Result::Ok(val) => val,
        Result::Err(err) => core::panic_with_felt252(err)
    };
}
"#;

const TEST_CORE_PANIC_WITH_FELT252_BLOCK: &str = r#"
fn main() {
    let foo: Option<i32> = Option::None;
    // This is just a variable.
    let _foo = match foo {
        Option::Some(x) => {
            x
        },
        Option::None => {
            core::panic_with_felt252('err')
        },
    };
}
"#;

#[test]
fn test_core_panic_with_felt252_diagnostics() {
    test_lint_diagnostics!(TEST_CORE_PANIC_WITH_FELT252, @r"
    Plugin diagnostic: Manual match for expect detected. Consider using `expect()` instead
     --> lib.cairo:5:16-8:5
          let _foo = match foo {
     ________________^
    | ...
    |     };
    |_____^
    ");
}

#[test]
fn test_core_panic_with_felt252_fixer() {
    test_lint_fixer!(TEST_CORE_PANIC_WITH_FELT252, @r"
    fn main() {
        let foo: Option<i32> = Option::None;
        // This is just a variable.
        let _foo = foo.expect('err');
    }
    ");
}

#[test]
fn test_panic_with_felt252_diagnostics() {
    test_lint_diagnostics!(TEST_PANIC_WITH_FELT252, @r"
    Plugin diagnostic: Manual match for expect detected. Consider using `expect()` instead
     --> lib.cairo:6:16-9:5
          let _foo = match foo {
     ________________^
    | ...
    |     };
    |_____^
    ");
}

#[test]
fn test_panic_with_felt252_fixer() {
    test_lint_fixer!(TEST_PANIC_WITH_FELT252, @r"
    use core::panic_with_felt252;
    fn main() {
        let foo: Option<i32> = Option::None;
        // This is just a variable.
        let _foo = foo.expect('err');
    }
    ");
}

#[test]
fn test_with_enum_error_diagnostics() {
    test_lint_diagnostics!(TEST_WITH_ENUM_ERROR, @r"
    Plugin diagnostic: Manual match for expect detected. Consider using `expect()` instead
     --> lib.cairo:8:16-11:5
          let _foo = match foo {
     ________________^
    | ...
    |     };
    |_____^
    ");
}

#[test]
fn test_with_enum_error_fixer() {
    test_lint_fixer!(TEST_WITH_ENUM_ERROR, @r"
    mod Error {
        pub const Error: felt252 = 'this is an err';
    }
    fn main() {
        let foo: Option<i32> = Option::None;
        // This is just a variable.
        let _foo = foo.expect(Error::Error);
    }
    ");
}

#[test]
fn test_with_comment_in_some_diagnostics() {
    test_lint_diagnostics!(TEST_WITH_COMMENT_IN_SOME, @r"
    Plugin diagnostic: Manual match for expect detected. Consider using `expect()` instead
     --> lib.cairo:5:16-11:5
          let _foo = match foo {
     ________________^
    | ...
    |     };
    |_____^
    ");
}

#[test]
fn test_with_comment_in_some_fixer() {
    test_lint_fixer!(TEST_WITH_COMMENT_IN_SOME, @r"
    fn main() {
        let foo: Option<i32> = Option::None;
        // This is just a variable.
        let _foo = foo.expect('err');
    }
    ");
}

#[test]
fn test_with_comment_in_none_diagnostics() {
    test_lint_diagnostics!(TEST_WITH_COMMENT_IN_NONE, @r"
    Plugin diagnostic: Manual match for expect detected. Consider using `expect()` instead
     --> lib.cairo:5:16-12:5
          let _foo = match foo {
     ________________^
    | ...
    |     };
    |_____^
    ");
}

#[test]
fn test_with_comment_in_none_fixer() {
    test_lint_fixer!(TEST_WITH_COMMENT_IN_NONE, @r"
    fn main() {
        let foo: Option<i32> = Option::None;
        // This is just a variable.
        let _foo = foo.expect('err');
    }
    ");
}

#[test]
fn test_match_expression_is_a_function_diagnostics() {
    test_lint_diagnostics!(TEST_MATCH_EXPRESSION_IS_A_FUNCTION, @r"
    Plugin diagnostic: Manual match for expect detected. Consider using `expect()` instead
     --> lib.cairo:8:14-11:5
          let _a = match foo(a) {
     ______________^
    | ...
    |     };
    |_____^
    ");
}

#[test]
fn test_match_expression_is_a_function_fixer() {
    test_lint_fixer!(TEST_MATCH_EXPRESSION_IS_A_FUNCTION, @r"
    fn foo(a: u256) -> Option<u256> {
        Option::Some(a)
    }
    fn main() {
        let a: u256 = 0;
        // This is just a variable.
        let _a = foo(a).expect('err');
    }
    ");
}

#[test]
fn test_manual_if_diagnostics() {
    test_lint_diagnostics!(TEST_MANUAL_IF, @r"
    Plugin diagnostic: Manual match for expect detected. Consider using `expect()` instead
     --> lib.cairo:5:14-9:5
          let _a = if let Option::Some(val) = opt_val {
     ______________^
    | ...
    |     };
    |_____^
    ");
}

#[test]
fn test_manual_if_fixer() {
    test_lint_fixer!(TEST_MANUAL_IF, @r"
    fn main() {
        let opt_val: Option<i32> = Option::None;
        // This is just a variable.
        let _a = opt_val.expect('panic');
    }
    ");
}

#[test]
fn test_manual_if_allowed_diagnostics() {
    test_lint_diagnostics!(TEST_MANUAL_IF_ALLOWED, @r#"
    "#);
}

#[test]
fn test_manual_if_allowed_fixer() {
    test_lint_fixer!(TEST_MANUAL_IF_ALLOWED, @r"
    fn main() {
        let opt_val: Option<i32> = Option::None;
        #[allow(manual_expect)]
        // This is just a variable.
        let _a = if let Option::Some(val) = opt_val {
            val
        } else {
            core::panic_with_felt252('panic')
        };
    }
    ");
}

#[test]
fn test_manual_if_with_additional_instructions_diagnostics() {
    test_lint_diagnostics!(TEST_MANUAL_IF_WITH_ADDITIONAL_INSTRUCTIONS, @r#"
    "#);
}

#[test]
fn test_manual_if_with_additional_instructions_fixer() {
    test_lint_fixer!(TEST_MANUAL_IF_WITH_ADDITIONAL_INSTRUCTIONS, @r"
    fn main() {
        let opt_val: Option<i32> = Option::None;
        // This is just a variable.
        let _a = if let Option::Some(val) = opt_val {
            let val = val + 1;
            val
        } else {
            core::panic_with_felt252('panic')
        };
    }
    ");
}

#[test]
fn test_manual_result_if_diagnostics() {
    test_lint_diagnostics!(TEST_MANUAL_RESULT_IF, @r"
    Plugin diagnostic: Manual match for expect detected. Consider using `expect()` instead
     --> lib.cairo:5:14-9:5
          let _a = if let Result::Ok(x) = res_val {
     ______________^
    | ...
    |     };
    |_____^
    ");
}

#[test]
fn test_manual_result_if_fixer() {
    test_lint_fixer!(TEST_MANUAL_RESULT_IF, @r"
    fn main() {
        let res_val: Result<i32> = Result::Err('err');
        // This is just a variable.
        let _a = res_val.expect('err');
    }
    ");
}

#[test]
fn test_manual_match_result_diagnostics() {
    test_lint_diagnostics!(TEST_MANUAL_MATCH_RESULT, @r"
    Plugin diagnostic: Manual match for expect detected. Consider using `expect()` instead
     --> lib.cairo:5:14-8:5
          let _a = match res_val {
     ______________^
    | ...
    |     };
    |_____^
    ");
}

#[test]
fn test_manual_match_result_fixer() {
    test_lint_fixer!(TEST_MANUAL_MATCH_RESULT, @r"
    fn main() {
        let res_val: Result<i32> = Result::Err('err');
        // This is just a variable.
        let _a = res_val.expect('error');
    }
    ");
}

#[test]
fn test_manual_match_result_with_unwrapped_error_diagnostics() {
    test_lint_diagnostics!(TEST_MANUAL_MATCH_RESULT_WITH_UNWRAPPED_ERROR, @r"
    Plugin diagnostic: Manual match for expect detected. Consider using `expect()` instead
     --> lib.cairo:5:14-8:5
          let _a = match res_val {
     ______________^
    | ...
    |     };
    |_____^
    ");
}

<<<<<<< HEAD
// TODO: https://github.com/software-mansion/cairo-lint/issues/365.
// #[test]
// fn test_manual_match_result_with_unwrapped_error_fixer() {
//     test_lint_fixer!(TEST_MANUAL_MATCH_RESULT_WITH_UNWRAPPED_ERROR, @r"
//     fn main() {
//         let res_val: Result<i32> = Result::Err('err');
//         // This is just a variable.
//         let _a = res_val.expect(err);
//     }
//     ");
// }
=======
#[test]
fn test_manual_match_result_with_unwrapped_error_fixer() {
    test_lint_fixer!(TEST_MANUAL_MATCH_RESULT_WITH_UNWRAPPED_ERROR, @r"
    fn main() {
        let res_val: Result<i32> = Result::Err('err');
        // This is just a variable.
        let _a = res_val.expect(err);
    }
    ");
}

#[test]
fn test_core_panic_with_felt252_block_diagnostics() {
    test_lint_diagnostics!(TEST_CORE_PANIC_WITH_FELT252_BLOCK, @r"
    Plugin diagnostic: Manual match for expect detected. Consider using `expect()` instead
     --> lib.cairo:5:16-12:5
          let _foo = match foo {
     ________________^
    | ...
    |     };
    |_____^
    ");
}

#[test]
fn test_core_panic_with_felt252_block_fixer() {
    test_lint_fixer!(TEST_CORE_PANIC_WITH_FELT252_BLOCK, @r"
    fn main() {
        let foo: Option<i32> = Option::None;
        // This is just a variable.
        let _foo = foo.expect('err');
    }
    ");
}
>>>>>>> 69d5127f
<|MERGE_RESOLUTION|>--- conflicted
+++ resolved
@@ -447,7 +447,6 @@
     ");
 }
 
-<<<<<<< HEAD
 // TODO: https://github.com/software-mansion/cairo-lint/issues/365.
 // #[test]
 // fn test_manual_match_result_with_unwrapped_error_fixer() {
@@ -459,17 +458,6 @@
 //     }
 //     ");
 // }
-=======
-#[test]
-fn test_manual_match_result_with_unwrapped_error_fixer() {
-    test_lint_fixer!(TEST_MANUAL_MATCH_RESULT_WITH_UNWRAPPED_ERROR, @r"
-    fn main() {
-        let res_val: Result<i32> = Result::Err('err');
-        // This is just a variable.
-        let _a = res_val.expect(err);
-    }
-    ");
-}
 
 #[test]
 fn test_core_panic_with_felt252_block_diagnostics() {
@@ -493,5 +481,4 @@
         let _foo = foo.expect('err');
     }
     ");
-}
->>>>>>> 69d5127f
+}